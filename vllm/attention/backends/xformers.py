--- conflicted
+++ resolved
@@ -419,13 +419,6 @@
         value: Optional[torch.Tensor],
         kv_cache: torch.Tensor,
         attn_metadata: "XFormersMetadata",
-<<<<<<< HEAD
-=======
-        quant_group: Optional[int],
-        k_scales: torch.Tensor,
-        v_scales: torch.Tensor,
-        attn_type: str = AttentionType.DECODER,
->>>>>>> 5987d552
         output: Optional[torch.Tensor] = None,
     ) -> torch.Tensor:
         """Forward pass with xFormers and PagedAttention.
@@ -531,19 +524,9 @@
                 # If kv_cache is not provided, the new key and value tensors are
                 # not cached. This happens during the initial memory
                 # profiling run.
-<<<<<<< HEAD
                 PagedAttention.write_to_paged_cache(
                     key, value, key_cache, value_cache, updated_slot_mapping,
-                    self.kv_cache_dtype, layer._k_scale, layer._v_scale)
-=======
-                PagedAttention.write_to_paged_cache(key, value, key_cache,
-                                                    value_cache,
-                                                    updated_slot_mapping,
-                                                    self.kv_cache_dtype,
-                                                    quant_group,
-                                                    k_scales,
-                                                    v_scales,)
->>>>>>> 5987d552
+                    self.kv_cache_dtype, layer._quant_group, layer._k_scales, layer._v_scales)
         (num_prefill_query_tokens, num_prefill_kv_tokens,
         num_decode_query_tokens) = \
             get_num_prefill_decode_query_kv_tokens(attn_metadata, attn_type)
@@ -595,14 +578,9 @@
                     prefill_meta.max_query_len,
                     self.alibi_slopes,
                     self.sliding_window,
-<<<<<<< HEAD
-                    layer._k_scale,
-                    layer._v_scale,
-=======
-                    quant_group,
-                    k_scales,
-                    v_scales,
->>>>>>> 5987d552
+                    layer._quant_group,
+                    layer._k_scales,
+                    layer._v_scales,
                 )
                 assert output[:num_prefill_query_tokens].shape == out.shape
                 output[:num_prefill_query_tokens] = out
@@ -628,14 +606,9 @@
                 self.num_kv_heads,
                 self.scale,
                 self.alibi_slopes,
-<<<<<<< HEAD
-                layer._k_scale,
-                layer._v_scale,
-=======
-                quant_group,
-                k_scales,
-                v_scales,
->>>>>>> 5987d552
+                layer._quant_group,
+                layer._k_scales,
+                layer._v_scales,
             )
 
         # Reshape the output tensor.
