import copy
import time
from collections import Counter as collectionsCounter
from collections import deque
from contextlib import contextmanager
from dataclasses import dataclass
from functools import partial
from typing import (TYPE_CHECKING, Callable, ClassVar, Deque, Dict, Iterable,
                    List, Mapping, NamedTuple, Optional)
from typing import Sequence as GenericSequence
from typing import Set, Type, Union, cast, overload

import torch
from typing_extensions import TypeVar, deprecated

import vllm.envs as envs
from vllm.config import (DecodingConfig, LoRAConfig, ModelConfig,
                         ObservabilityConfig, ParallelConfig, SchedulerConfig,
                         VllmConfig)
from vllm.core.scheduler import (ScheduledSequenceGroup, Scheduler,
                                 SchedulerOutputs)
from vllm.engine.arg_utils import EngineArgs
from vllm.engine.metrics_types import StatLoggerBase, Stats
from vllm.engine.output_processor.interfaces import (
    SequenceGroupOutputProcessor)
from vllm.engine.output_processor.stop_checker import StopChecker
from vllm.engine.output_processor.util import create_output_by_sequence_group
from vllm.entrypoints.openai.logits_processors import (
    get_logits_processors as get_openai_logits_processors)
from vllm.executor.executor_base import ExecutorBase
from vllm.executor.gpu_executor import GPUExecutor
from vllm.executor.ray_utils import initialize_ray_cluster
from vllm.inputs import (INPUT_REGISTRY, InputRegistry, ProcessorInputs,
                         PromptType, SingletonInputsAdapter)
from vllm.inputs.parse import is_encoder_decoder_inputs, is_token_prompt
from vllm.inputs.preprocess import InputPreprocessor
from vllm.logger import init_logger
from vllm.logits_process import get_bad_words_logits_processors
from vllm.lora.request import LoRARequest
from vllm.model_executor.guided_decoding import (
    get_local_guided_decoding_logits_processor)
from vllm.model_executor.layers.sampler import SamplerOutput
from vllm.multimodal import MULTIMODAL_REGISTRY, MultiModalRegistry
from vllm.outputs import (PoolingRequestOutput, RequestOutput,
                          RequestOutputFactory)
from vllm.pooling_params import PoolingParams
from vllm.prompt_adapter.request import PromptAdapterRequest
from vllm.sampling_params import RequestOutputKind, SamplingParams
from vllm.sequence import (ExecuteModelRequest, ParallelSampleSequenceGroup,
                           PoolingSequenceGroupOutput, Sequence, SequenceGroup,
                           SequenceGroupBase, SequenceGroupMetadata,
                           SequenceGroupOutput, SequenceStatus)
from vllm.tracing import (SpanAttributes, SpanKind, extract_trace_context,
                          init_tracer)
from vllm.transformers_utils.detokenizer import Detokenizer
from vllm.transformers_utils.tokenizer import AnyTokenizer
from vllm.transformers_utils.tokenizer_group import (
    BaseTokenizerGroup, init_tokenizer_from_configs)
from vllm.usage.usage_lib import (UsageContext, is_usage_stats_enabled,
                                  usage_message)
from vllm.utils import Counter, Device, deprecate_kwargs, weak_bind
from vllm.version import __version__ as VLLM_VERSION

logger = init_logger(__name__)
_LOCAL_LOGGING_INTERVAL_SEC = 5

_G = TypeVar("_G", bound=BaseTokenizerGroup, default=BaseTokenizerGroup)
_O = TypeVar("_O", RequestOutput, PoolingRequestOutput)


@dataclass
class SchedulerOutputState:
    """Caches the scheduler outputs for a virtual engine. Used for Multi-Step"""
    seq_group_metadata_list: Optional[List[SequenceGroupMetadata]] = None
    scheduler_outputs: Optional[SchedulerOutputs] = None
    allow_async_output_proc: bool = False
    last_output: Optional[SamplerOutput] = None


class OutputData(NamedTuple):
    outputs: List[SamplerOutput]
    seq_group_metadata_list: List[SequenceGroupMetadata]
    scheduler_outputs: SchedulerOutputs
    is_async: bool
    is_last_step: bool
    # Indicates if this output is from the first step of the
    # multi-step. When multi-step is disabled, this is always
    # set to True.
    # is_first_step_output is invalid when `outputs` has
    # outputs from multiple steps.
    is_first_step_output: Optional[bool]
    skip: List[int]


class SchedulerContext:

    def __init__(self, multi_step_stream_outputs: bool = False):
        self.output_queue: Deque[OutputData] = deque()
        self.request_outputs: List[Union[RequestOutput,
                                         PoolingRequestOutput]] = []
        self.seq_group_metadata_list: Optional[
            List[SequenceGroupMetadata]] = None
        self.scheduler_outputs: Optional[SchedulerOutputs] = None

        self.multi_step_stream_outputs: bool = multi_step_stream_outputs

    def append_output(self, outputs: List[SamplerOutput],
                      seq_group_metadata_list: List[SequenceGroupMetadata],
                      scheduler_outputs: SchedulerOutputs, is_async: bool,
                      is_last_step: bool,
                      is_first_step_output: Optional[bool]):
        self.output_queue.append(
            OutputData(outputs=outputs,
                       seq_group_metadata_list=seq_group_metadata_list,
                       scheduler_outputs=scheduler_outputs,
                       is_async=is_async,
                       is_last_step=is_last_step,
                       is_first_step_output=is_first_step_output,
                       skip=[]))


class LLMEngine:
    """An LLM engine that receives requests and generates texts.

    This is the main class for the vLLM engine. It receives requests
    from clients and generates texts from the LLM. It includes a tokenizer, a
    language model (possibly distributed across multiple GPUs), and GPU memory
    space allocated for intermediate states (aka KV cache). This class utilizes
    iteration-level scheduling and efficient memory management to maximize the
    serving throughput.

    The :class:`~vllm.LLM` class wraps this class for offline batched inference
    and the :class:`AsyncLLMEngine` class wraps this class for online serving.

    The config arguments are derived from :class:`~vllm.EngineArgs`. (See
    :ref:`engine_args`)

    Args:
        model_config: The configuration related to the LLM model.
        cache_config: The configuration related to the KV cache memory
            management.
        parallel_config: The configuration related to distributed execution.
        scheduler_config: The configuration related to the request scheduler.
        device_config: The configuration related to the device.
        lora_config (Optional): The configuration related to serving multi-LoRA.
        speculative_config (Optional): The configuration related to speculative
            decoding.
        executor_class: The model executor class for managing distributed
            execution.
        prompt_adapter_config (Optional): The configuration related to serving
            prompt adapters.
        log_stats: Whether to log statistics.
        usage_context: Specified entry point, used for usage info collection.
    """

    DO_VALIDATE_OUTPUT: ClassVar[bool] = False
    """A flag to toggle whether to validate the type of request output."""

    @classmethod
    @contextmanager
    def enable_output_validation(cls):
        cls.DO_VALIDATE_OUTPUT = True

        yield

        cls.DO_VALIDATE_OUTPUT = False

    @classmethod
    def validate_output(
        cls,
        output: object,
        output_type: Type[_O],
    ) -> _O:
        do_validate = cls.DO_VALIDATE_OUTPUT

        if ((TYPE_CHECKING or do_validate)
                and not isinstance(output, output_type)):
            raise TypeError(f"Expected output of type {output_type}, "
                            f"but found type {type(output)}")

        return cast(_O, output)

    @classmethod
    def validate_outputs(
        cls,
        outputs: GenericSequence[object],
        output_type: Type[_O],
    ) -> List[_O]:
        do_validate = cls.DO_VALIDATE_OUTPUT

        outputs_: List[_O]
        if TYPE_CHECKING or do_validate:
            outputs_ = []
            for output in outputs:
                if not isinstance(output, output_type):
                    raise TypeError(f"Expected output of type {output_type}, "
                                    f"but found type {type(output)}")

                outputs_.append(output)
        else:
            outputs_ = outputs

        return outputs_

    tokenizer: Optional[BaseTokenizerGroup]

    def __init__(
        self,
        vllm_config: VllmConfig,
        executor_class: Type[ExecutorBase],
        log_stats: bool,
        usage_context: UsageContext = UsageContext.ENGINE_CONTEXT,
        stat_loggers: Optional[Dict[str, StatLoggerBase]] = None,
        input_registry: InputRegistry = INPUT_REGISTRY,
        mm_registry: MultiModalRegistry = MULTIMODAL_REGISTRY,
        use_cached_outputs: bool = False,
    ) -> None:

        self.vllm_config = vllm_config
        self.model_config = vllm_config.model_config
        self.cache_config = vllm_config.cache_config
        self.lora_config = vllm_config.lora_config
        self.parallel_config = vllm_config.parallel_config
        self.scheduler_config = vllm_config.scheduler_config
        self.device_config = vllm_config.device_config
        self.speculative_config = vllm_config.speculative_config  # noqa
        self.load_config = vllm_config.load_config
        self.decoding_config = vllm_config.decoding_config or DecodingConfig(  # noqa
        )
        self.prompt_adapter_config = vllm_config.prompt_adapter_config  # noqa
        self.observability_config = vllm_config.observability_config or ObservabilityConfig(  # noqa
        )

        logger.info(
<<<<<<< HEAD
            "Initializing an LLM engine (v%s) with config: "
            "model=%r, speculative_config=%r, tokenizer=%r, "
            "skip_tokenizer_init=%s, tokenizer_mode=%s, revision=%s, "
            "override_neuron_config=%s, tokenizer_revision=%s, "
            "trust_remote_code=%s, dtype=%s, max_seq_len=%d, "
            "download_dir=%r, load_format=%s, tensor_parallel_size=%d, "
            "pipeline_parallel_size=%d, "
            "disable_custom_all_reduce=%s, quantization=%s, "
            "enforce_eager=%s, kv_cache_dtype=%s, "
            "kv_quant_group=%s, "
            "kv_quant_params=%s, "
            "kv_quant_params_path=%s, "
            "quantization_param_path=%s, device_config=%s, "
            "decoding_config=%r, observability_config=%r, "
            "seed=%d, served_model_name=%s, "
            "num_scheduler_steps=%d, chunked_prefill_enabled=%s "
            "multi_step_stream_outputs=%s, enable_prefix_caching=%s, "
            "use_async_output_proc=%s, use_cached_outputs=%s, "
            "mm_processor_kwargs=%s, pooler_config=%r)",
            VLLM_VERSION,
            model_config.model,
            speculative_config,
            model_config.tokenizer,
            model_config.skip_tokenizer_init,
            model_config.tokenizer_mode,
            model_config.revision,
            model_config.override_neuron_config,
            model_config.tokenizer_revision,
            model_config.trust_remote_code,
            model_config.dtype,
            model_config.max_model_len,
            load_config.download_dir,
            load_config.load_format,
            parallel_config.tensor_parallel_size,
            parallel_config.pipeline_parallel_size,
            parallel_config.disable_custom_all_reduce,
            model_config.quantization,
            model_config.enforce_eager,
            cache_config.cache_dtype,
            cache_config.kv_quant_group,
            cache_config.kv_quant_params,
            cache_config.kv_quant_params_path,
            model_config.quantization_param_path,
            device_config.device,
            decoding_config,
            observability_config,
            model_config.seed,
            model_config.served_model_name,
            scheduler_config.num_scheduler_steps,
            scheduler_config.chunked_prefill_enabled,
            scheduler_config.multi_step_stream_outputs,
            cache_config.enable_prefix_caching,
            model_config.use_async_output_proc,
=======
            "Initializing an LLM engine (v%s) with config: %s, "
            "use_cached_outputs=%s, ",
            VLLM_VERSION,
            vllm_config,
>>>>>>> 1ecc645b
            use_cached_outputs,
        )

        self.log_stats = log_stats
        self.use_cached_outputs = use_cached_outputs

        if not self.model_config.skip_tokenizer_init:
            self.tokenizer = self._init_tokenizer()
            self.detokenizer = Detokenizer(self.tokenizer)
            tokenizer_group = self.get_tokenizer_group()
        else:
            self.tokenizer = None
            self.detokenizer = None
            tokenizer_group = None

        # Ensure that the function doesn't contain a reference to self,
        # to avoid engine GC issues
        def get_tokenizer_for_seq(sequence: Sequence) -> AnyTokenizer:
            assert tokenizer_group, ("tokenizer_group cannot be None, "
                                     "make sure skip_tokenizer_init is False")
            return tokenizer_group.get_lora_tokenizer(sequence.lora_request)

        self.seq_counter = Counter()
        self.generation_config_fields = (
            self.model_config.try_get_generation_config())

        self.input_preprocessor = InputPreprocessor(self.model_config,
                                                    self.tokenizer,
                                                    mm_registry)

        self.input_registry = input_registry
        self.input_processor = input_registry.create_input_processor(
            self.model_config)

        self.model_executor = executor_class(vllm_config=vllm_config, )

        if self.model_config.runner_type != "pooling":
            self._initialize_kv_caches()

        # If usage stat is enabled, collect relevant info.
        if is_usage_stats_enabled():
            from vllm.model_executor.model_loader import (
                get_architecture_class_name)
            usage_message.report_usage(
                get_architecture_class_name(self.model_config),
                usage_context,
                extra_kvs={
                    # Common configuration
                    "dtype":
                    str(self.model_config.dtype),
                    "tensor_parallel_size":
                    self.parallel_config.tensor_parallel_size,
                    "block_size":
                    self.cache_config.block_size,
                    "gpu_memory_utilization":
                    self.cache_config.gpu_memory_utilization,

                    # Quantization
                    "quantization":
                    self.model_config.quantization,
                    "kv_cache_dtype":
                    str(self.cache_config.cache_dtype),

                    # Feature flags
                    "enable_lora":
                    bool(self.lora_config),
                    "enable_prompt_adapter":
                    bool(self.prompt_adapter_config),
                    "enable_prefix_caching":
                    self.cache_config.enable_prefix_caching,
                    "enforce_eager":
                    self.model_config.enforce_eager,
                    "disable_custom_all_reduce":
                    self.parallel_config.disable_custom_all_reduce,
                })

        if self.tokenizer:
            # Ping the tokenizer to ensure liveness if it runs in a
            # different process.
            self.tokenizer.ping()

        self.cached_scheduler_outputs = [
            SchedulerOutputState()
            for _ in range(self.parallel_config.pipeline_parallel_size)
        ]

        self.scheduler_contexts = [
            SchedulerContext(multi_step_stream_outputs=self.scheduler_config.
                             multi_step_stream_outputs)
            for _ in range(self.parallel_config.pipeline_parallel_size)
        ]

        if self.model_config.use_async_output_proc:
            process_model_outputs = weak_bind(self._process_model_outputs)

            self.async_callbacks = [
                partial(process_model_outputs,
                        ctx=self.scheduler_contexts[v_id])
                for v_id in range(self.parallel_config.pipeline_parallel_size)
            ]
        else:
            self.async_callbacks = []

        # Currently used by AsyncLLMEngine to ensure quick append
        # of request outputs to asyncio queues
        self.process_request_outputs_callback: Optional[Callable] = None

        # Create the scheduler.
        # NOTE: the cache_config here have been updated with the numbers of
        # GPU and CPU blocks, which are profiled in the distributed executor.
        self.scheduler = [
            Scheduler(
                self.scheduler_config, self.cache_config, self.lora_config,
                self.parallel_config.pipeline_parallel_size,
                self.async_callbacks[v_id]
                if self.model_config.use_async_output_proc else None)
            for v_id in range(self.parallel_config.pipeline_parallel_size)
        ]

        # Metric Logging.
        if self.log_stats:
            if stat_loggers is not None:
                self.stat_loggers = stat_loggers
            else:
                # Lazy import for prometheus multiprocessing.
                # We need to set PROMETHEUS_MULTIPROC_DIR environment variable
                # before prometheus_client is imported.
                # See https://prometheus.github.io/client_python/multiprocess/
                from vllm.engine.metrics import (LoggingStatLogger,
                                                 PrometheusStatLogger)

                self.stat_loggers = {
                    "logging":
                    LoggingStatLogger(
                        local_interval=_LOCAL_LOGGING_INTERVAL_SEC,
                        vllm_config=vllm_config),
                    "prometheus":
                    PrometheusStatLogger(
                        local_interval=_LOCAL_LOGGING_INTERVAL_SEC,
                        labels=dict(
                            model_name=self.model_config.served_model_name),
                        vllm_config=vllm_config),
                }
                self.stat_loggers["prometheus"].info("cache_config",
                                                     self.cache_config)

        self.tracer = None
        if self.observability_config.otlp_traces_endpoint:
            self.tracer = init_tracer(
                "vllm.llm_engine",
                self.observability_config.otlp_traces_endpoint)

        # Create sequence output processor, e.g. for beam search or
        # speculative decoding.
        self.output_processor = (
            SequenceGroupOutputProcessor.create_output_processor(
                self.scheduler_config,
                self.detokenizer,
                self.scheduler,
                self.seq_counter,
                get_tokenizer_for_seq,
                stop_checker=StopChecker(
                    self.scheduler_config.max_model_len,
                    get_tokenizer_for_seq,
                ),
            ))

        self.seq_id_to_seq_group: Dict[str, SequenceGroupBase] = {}

    def _initialize_kv_caches(self) -> None:
        """Initialize the KV cache in the worker(s).

        The workers will determine the number of blocks in both the GPU cache
        and the swap CPU cache.
        """
        start = time.time()
        num_gpu_blocks, num_cpu_blocks = (
            self.model_executor.determine_num_available_blocks())

        if self.cache_config.num_gpu_blocks_override is not None:
            num_gpu_blocks_override = self.cache_config.num_gpu_blocks_override
            logger.info(
                "Overriding num_gpu_blocks=%d with "
                "num_gpu_blocks_override=%d", num_gpu_blocks,
                num_gpu_blocks_override)
            num_gpu_blocks = num_gpu_blocks_override

        self.cache_config.num_gpu_blocks = num_gpu_blocks
        self.cache_config.num_cpu_blocks = num_cpu_blocks

        self.model_executor.initialize_cache(num_gpu_blocks, num_cpu_blocks)
        elapsed = time.time() - start
        logger.info(("init engine (profile, create kv cache, "
                     "warmup model) took %.2f seconds"), elapsed)

    @classmethod
    def _get_executor_cls(cls,
                          engine_config: VllmConfig) -> Type[ExecutorBase]:
        distributed_executor_backend = (
            engine_config.parallel_config.distributed_executor_backend)
        # Initialize the cluster and specify the executor class.
        if isinstance(distributed_executor_backend, type):
            if not issubclass(distributed_executor_backend, ExecutorBase):
                raise TypeError(
                    "distributed_executor_backend must be a subclass of "
                    f"ExecutorBase. Got {distributed_executor_backend}.")
            if distributed_executor_backend.uses_ray:  # type: ignore
                initialize_ray_cluster(engine_config.parallel_config)
            executor_class = distributed_executor_backend
        elif engine_config.device_config.device_type == "neuron":
            from vllm.executor.neuron_executor import NeuronExecutor
            executor_class = NeuronExecutor
        elif engine_config.device_config.device_type == "tpu":
            if distributed_executor_backend == "ray":
                initialize_ray_cluster(engine_config.parallel_config)
                from vllm.executor.ray_tpu_executor import RayTPUExecutor
                executor_class = RayTPUExecutor
            else:
                assert distributed_executor_backend is None
                from vllm.executor.tpu_executor import TPUExecutor
                executor_class = TPUExecutor
        elif engine_config.device_config.device_type == "cpu":
            from vllm.executor.cpu_executor import CPUExecutor
            executor_class = CPUExecutor
        elif engine_config.device_config.device_type == "hpu":
            if distributed_executor_backend == "ray":
                initialize_ray_cluster(engine_config.parallel_config)
                from vllm.executor.ray_hpu_executor import RayHPUExecutor
                executor_class = RayHPUExecutor
            else:
                from vllm.executor.hpu_executor import HPUExecutor
                executor_class = HPUExecutor
        elif engine_config.device_config.device_type == "openvino":
            from vllm.executor.openvino_executor import OpenVINOExecutor
            executor_class = OpenVINOExecutor
        elif engine_config.device_config.device_type == "xpu":
            if distributed_executor_backend == "ray":
                initialize_ray_cluster(engine_config.parallel_config)
                from vllm.executor.ray_xpu_executor import RayXPUExecutor
                executor_class = RayXPUExecutor
            elif distributed_executor_backend == "mp":
                # FIXME(kunshang):
                # spawn needs calling `if __name__ == '__main__':``
                # fork is not supported for xpu start new process.
                logger.error(
                    "Both start methods (spawn and fork) have issue "
                    "on XPU if you use mp backend, Please try ray instead.")
            else:
                from vllm.executor.xpu_executor import XPUExecutor
                executor_class = XPUExecutor
        elif distributed_executor_backend == "ray":
            initialize_ray_cluster(engine_config.parallel_config)
            from vllm.executor.ray_gpu_executor import RayGPUExecutor
            executor_class = RayGPUExecutor
        elif distributed_executor_backend == "mp":
            from vllm.executor.multiproc_gpu_executor import (
                MultiprocessingGPUExecutor)
            assert not envs.VLLM_USE_RAY_SPMD_WORKER, (
                "multiprocessing distributed executor backend does not "
                "support VLLM_USE_RAY_SPMD_WORKER=1")
            executor_class = MultiprocessingGPUExecutor
        else:
            from vllm.executor.gpu_executor import GPUExecutor
            executor_class = GPUExecutor
        return executor_class

    @classmethod
    def from_engine_args(
        cls,
        engine_args: EngineArgs,
        usage_context: UsageContext = UsageContext.ENGINE_CONTEXT,
        stat_loggers: Optional[Dict[str, StatLoggerBase]] = None,
    ) -> "LLMEngine":
        """Creates an LLM engine from the engine arguments."""
        # Create the engine configs.
        engine_config = engine_args.create_engine_config(usage_context)
        executor_class = cls._get_executor_cls(engine_config)
        # Create the LLM engine.
        engine = cls(
            vllm_config=engine_config,
            executor_class=executor_class,
            log_stats=not engine_args.disable_log_stats,
            usage_context=usage_context,
            stat_loggers=stat_loggers,
        )

        return engine

    def __reduce__(self):
        # This is to ensure that the LLMEngine is not referenced in
        # the closure used to initialize Ray worker actors
        raise RuntimeError("LLMEngine should not be pickled!")

    def __del__(self):
        # Shutdown model executor when engine is garbage collected
        # Use getattr since __init__ can fail before the field is set
        if model_executor := getattr(self, "model_executor", None):
            model_executor.shutdown()

    def get_tokenizer_group(
        self,
        group_type: Type[_G] = BaseTokenizerGroup,
    ) -> _G:
        tokenizer_group = self.tokenizer

        if tokenizer_group is None:
            raise ValueError("Unable to get tokenizer because "
                             "skip_tokenizer_init is True")
        if not isinstance(tokenizer_group, group_type):
            raise TypeError("Invalid type of tokenizer group. "
                            f"Expected type: {group_type}, but "
                            f"found type: {type(tokenizer_group)}")

        return tokenizer_group

    def get_tokenizer(
        self,
        lora_request: Optional[LoRARequest] = None,
    ) -> AnyTokenizer:
        return self.get_tokenizer_group().get_lora_tokenizer(lora_request)

    def _init_tokenizer(self) -> BaseTokenizerGroup:
        return init_tokenizer_from_configs(
            model_config=self.model_config,
            scheduler_config=self.scheduler_config,
            parallel_config=self.parallel_config,
            lora_config=self.lora_config)

    def _verify_args(self) -> None:
        self.model_config.verify_with_parallel_config(self.parallel_config)
        self.cache_config.verify_with_parallel_config(self.parallel_config)
        if self.lora_config:
            self.lora_config.verify_with_model_config(self.model_config)
            self.lora_config.verify_with_scheduler_config(
                self.scheduler_config)
        if self.prompt_adapter_config:
            self.prompt_adapter_config.verify_with_model_config(
                self.model_config)

    def _add_processed_request(
        self,
        request_id: str,
        processed_inputs: ProcessorInputs,
        params: Union[SamplingParams, PoolingParams],
        arrival_time: float,
        lora_request: Optional[LoRARequest],
        prompt_adapter_request: Optional[PromptAdapterRequest],
        trace_headers: Optional[Mapping[str, str]] = None,
        priority: int = 0,
    ) -> Optional[SequenceGroup]:
        """Add a processed request to the engine's request pool.
        return the created sequence group.
        """
        if isinstance(params, SamplingParams) and params.n > 1:
            ParallelSampleSequenceGroup.add_request(
                request_id,
                self,
                params,
                processed_inputs=processed_inputs,
                arrival_time=arrival_time,
                lora_request=lora_request,
                trace_headers=trace_headers,
                prompt_adapter_request=prompt_adapter_request,
                priority=priority,
            )
            return None

        self._validate_model_inputs(processed_inputs, lora_request)
        # Create the sequences.
        block_size = self.cache_config.block_size
        seq_id = next(self.seq_counter)
        eos_token_id = self.input_preprocessor.get_eos_token_id(lora_request)

        if is_encoder_decoder_inputs(processed_inputs):
            decoder_inputs = processed_inputs["decoder"]
            encoder_inputs = processed_inputs["encoder"]
        else:
            decoder_inputs = processed_inputs
            encoder_inputs = None

        seq = Sequence(seq_id, decoder_inputs, block_size, eos_token_id,
                       lora_request, prompt_adapter_request)

        encoder_seq = (None if encoder_inputs is None else Sequence(
            seq_id, encoder_inputs, block_size, eos_token_id, lora_request,
            prompt_adapter_request))

        # Create a SequenceGroup based on SamplingParams or PoolingParams
        if isinstance(params, SamplingParams):
            seq_group = self._create_sequence_group_with_sampling(
                request_id,
                seq,
                params,
                arrival_time=arrival_time,
                lora_request=lora_request,
                trace_headers=trace_headers,
                prompt_adapter_request=prompt_adapter_request,
                encoder_seq=encoder_seq,
                priority=priority)
        elif isinstance(params, PoolingParams):
            seq_group = self._create_sequence_group_with_pooling(
                request_id,
                seq,
                params,
                arrival_time=arrival_time,
                lora_request=lora_request,
                prompt_adapter_request=prompt_adapter_request,
                encoder_seq=encoder_seq,
                priority=priority)
        else:
            raise ValueError(
                "Either SamplingParams or PoolingParams must be provided.")

        # Add the sequence group to the scheduler with least unfinished seqs.
        costs = [
            scheduler.get_num_unfinished_seq_groups()
            for scheduler in self.scheduler
        ]
        min_cost_scheduler = self.scheduler[costs.index(min(costs))]
        min_cost_scheduler.add_seq_group(seq_group)

        return seq_group

    def stop_remote_worker_execution_loop(self) -> None:
        self.model_executor.stop_remote_worker_execution_loop()

    @overload
    def add_request(
        self,
        request_id: str,
        prompt: PromptType,
        params: Union[SamplingParams, PoolingParams],
        arrival_time: Optional[float] = None,
        lora_request: Optional[LoRARequest] = None,
        trace_headers: Optional[Mapping[str, str]] = None,
        prompt_adapter_request: Optional[PromptAdapterRequest] = None,
        priority: int = 0,
    ) -> None:
        ...

    @overload
    @deprecated("'inputs' will be renamed to 'prompt")
    def add_request(
        self,
        request_id: str,
        *,
        inputs: PromptType,
        params: Union[SamplingParams, PoolingParams],
        arrival_time: Optional[float] = None,
        lora_request: Optional[LoRARequest] = None,
        trace_headers: Optional[Mapping[str, str]] = None,
        prompt_adapter_request: Optional[PromptAdapterRequest] = None,
        priority: int = 0,
    ) -> None:
        ...

    @deprecate_kwargs(
        "inputs",
        additional_message="Please use the 'prompt' parameter instead.",
    )
    def add_request(
            self,
            request_id: str,
            prompt: Optional[PromptType] = None,
            params: Optional[Union[SamplingParams, PoolingParams]] = None,
            arrival_time: Optional[float] = None,
            lora_request: Optional[LoRARequest] = None,
            trace_headers: Optional[Mapping[str, str]] = None,
            prompt_adapter_request: Optional[PromptAdapterRequest] = None,
            priority: int = 0,
            *,
            inputs: Optional[PromptType] = None,  # DEPRECATED
    ) -> None:
        """Add a request to the engine's request pool.

        The request is added to the request pool and will be processed by the
        scheduler as `engine.step()` is called. The exact scheduling policy is
        determined by the scheduler.

        Args:
            request_id: The unique ID of the request.
            prompt: The prompt to the LLM. See :class:`~vllm.inputs.PromptType`
                for more details about the format of each input.
            params: Parameters for sampling or pooling.
                :class:`~vllm.SamplingParams` for text generation.
                :class:`~vllm.PoolingParams` for pooling.
            arrival_time: The arrival time of the request. If None, we use
                the current monotonic time.
            trace_headers: OpenTelemetry trace headers.
            priority: The priority of the request.
                Only applicable with priority scheduling.

        Details:
            - Set arrival_time to the current time if it is None.
            - Set prompt_token_ids to the encoded prompt if it is None.
            - Create `n` number of :class:`~vllm.Sequence` objects.
            - Create a :class:`~vllm.SequenceGroup` object
              from the list of :class:`~vllm.Sequence`.
            - Add the :class:`~vllm.SequenceGroup` object to the scheduler.

        Example:
            >>> # initialize engine
            >>> engine = LLMEngine.from_engine_args(engine_args)
            >>> # set request arguments
            >>> example_prompt = "Who is the president of the United States?"
            >>> sampling_params = SamplingParams(temperature=0.0)
            >>> request_id = 0
            >>>
            >>> # add the request to the engine
            >>> engine.add_request(
            >>>    str(request_id),
            >>>    example_prompt,
            >>>    SamplingParams(temperature=0.0))
            >>> # continue the request processing
            >>> ...
        """
        if inputs is not None:
            prompt = inputs
        assert prompt is not None and params is not None

        if lora_request is not None and not self.lora_config:
            raise ValueError(f"Got lora_request {lora_request} but LoRA is "
                             "not enabled!")

        if priority != 0 and not self.scheduler_config.policy == "priority":
            raise ValueError(f"Got priority {priority} but "
                             "Priority scheduling is not enabled.")

        if isinstance(params, SamplingParams) \
            and (params.guided_decoding or params.logits_processors) \
            and self.scheduler_config.num_scheduler_steps > 1:
            raise ValueError(
                "Guided decoding and logits processors are not supported "
                "in multi-step decoding")

        if arrival_time is None:
            arrival_time = time.time()

        if self.tokenizer is not None:
            self._validate_token_prompt(
                prompt,
                tokenizer=self.get_tokenizer(lora_request=lora_request))

        preprocessed_inputs = self.input_preprocessor.preprocess(
            prompt,
            request_id=request_id,
            lora_request=lora_request,
            prompt_adapter_request=prompt_adapter_request,
        )
        processed_inputs = self.input_processor(preprocessed_inputs)

        self._add_processed_request(
            request_id=request_id,
            processed_inputs=processed_inputs,
            params=params,
            arrival_time=arrival_time,
            lora_request=lora_request,
            prompt_adapter_request=prompt_adapter_request,
            trace_headers=trace_headers,
            priority=priority,
        )

    def _validate_token_prompt(self, prompt: PromptType,
                               tokenizer: AnyTokenizer):
        # Guard against out-of-vocab tokens.
        # For some tokenizers, tokenizer.decode will happily return empty text
        # for token ids that are out of vocab, and we don't detect token ids
        # that are greater than the max token id before running the model.
        # However, these token ids will later crash a cuda kernel at runtime
        # with an index out of bounds error. This will crash the entire engine.
        # This needs to happen before multimodal input pre-processing, which
        # may add dummy <image> tokens that aren't part of the tokenizer's
        # vocabulary.
        if is_token_prompt(prompt):
            prompt_ids = prompt["prompt_token_ids"]
            if len(prompt_ids) == 0:
                # Empty prompt check is handled later
                return
            max_input_id = max(prompt_ids)
            if max_input_id > tokenizer.max_token_id:
                raise ValueError(
                    "Token id {} is out of vocabulary".format(max_input_id))

    def _create_sequence_group_with_sampling(
        self,
        request_id: str,
        seq: Sequence,
        sampling_params: SamplingParams,
        arrival_time: float,
        lora_request: Optional[LoRARequest],
        trace_headers: Optional[Mapping[str, str]] = None,
        prompt_adapter_request: Optional[PromptAdapterRequest] = None,
        encoder_seq: Optional[Sequence] = None,
        priority: int = 0,
    ) -> SequenceGroup:
        """Creates a SequenceGroup with SamplingParams."""
        max_logprobs = self.get_model_config().max_logprobs
        if (sampling_params.logprobs
                and sampling_params.logprobs > max_logprobs) or (
                    sampling_params.prompt_logprobs
                    and sampling_params.prompt_logprobs > max_logprobs):
            raise ValueError(f"Cannot request more than "
                             f"{max_logprobs} logprobs.")

        sampling_params = self._build_logits_processors(
            sampling_params, lora_request)

        # Defensive copy of SamplingParams, which are used by the sampler,
        # this doesn't deep-copy LogitsProcessor objects
        sampling_params = sampling_params.clone()

        sampling_params.update_from_generation_config(
            self.generation_config_fields, seq.eos_token_id)

        # Create the sequence group.
        seq_group = SequenceGroup(
            request_id=request_id,
            seqs=[seq],
            arrival_time=arrival_time,
            sampling_params=sampling_params,
            lora_request=lora_request,
            trace_headers=trace_headers,
            prompt_adapter_request=prompt_adapter_request,
            encoder_seq=encoder_seq,
            priority=priority)

        return seq_group

    def _create_sequence_group_with_pooling(
        self,
        request_id: str,
        seq: Sequence,
        pooling_params: PoolingParams,
        arrival_time: float,
        lora_request: Optional[LoRARequest],
        prompt_adapter_request: Optional[PromptAdapterRequest],
        encoder_seq: Optional[Sequence] = None,
        priority: int = 0,
    ) -> SequenceGroup:
        """Creates a SequenceGroup with PoolingParams."""
        # Defensive copy of PoolingParams, which are used by the pooler
        pooling_params = pooling_params.clone()
        # Create the sequence group.
        seq_group = SequenceGroup(
            request_id=request_id,
            seqs=[seq],
            arrival_time=arrival_time,
            lora_request=lora_request,
            pooling_params=pooling_params,
            prompt_adapter_request=prompt_adapter_request,
            encoder_seq=encoder_seq,
            priority=priority)
        return seq_group

    def abort_request(self, request_id: Union[str, Iterable[str]]) -> None:
        """Aborts a request(s) with the given ID.

        Args:
            request_id: The ID(s) of the request to abort.

        Details:
            - Refer to the
              :meth:`~vllm.core.scheduler.Scheduler.abort_seq_group`
              from class :class:`~vllm.core.scheduler.Scheduler`.

        Example:
            >>> # initialize engine and add a request with request_id
            >>> request_id = str(0)
            >>> # abort the request
            >>> engine.abort_request(request_id)
        """
        for scheduler in self.scheduler:
            scheduler.abort_seq_group(request_id)

    def get_model_config(self) -> ModelConfig:
        """Gets the model configuration."""
        return self.model_config

    def get_parallel_config(self) -> ParallelConfig:
        """Gets the parallel configuration."""
        return self.parallel_config

    def get_decoding_config(self) -> DecodingConfig:
        """Gets the decoding configuration."""
        return self.decoding_config

    def get_scheduler_config(self) -> SchedulerConfig:
        """Gets the scheduler configuration."""
        return self.scheduler_config

    def get_lora_config(self) -> LoRAConfig:
        """Gets the LoRA configuration."""
        return self.lora_config

    def get_num_unfinished_requests(self) -> int:
        """Gets the number of unfinished requests."""
        return sum(scheduler.get_num_unfinished_seq_groups()
                   for scheduler in self.scheduler)

    def has_unfinished_requests(self) -> bool:
        """Returns True if there are unfinished requests."""
        return any(scheduler.has_unfinished_seqs()
                   for scheduler in self.scheduler)

    def has_unfinished_requests_for_virtual_engine(
            self, virtual_engine: int) -> bool:
        """
        Returns True if there are unfinished requests for the virtual engine.
        """
        return self.scheduler[virtual_engine].has_unfinished_seqs()

    @staticmethod
    def _process_sequence_group_outputs(
        seq_group: SequenceGroup,
        outputs: List[PoolingSequenceGroupOutput],
    ) -> None:
        seq_group.pooled_data = outputs[0].data

        for seq in seq_group.get_seqs():
            seq.status = SequenceStatus.FINISHED_STOPPED

        return

    def _update_num_computed_tokens_for_multi_step_prefill(
            self, seq_group: SequenceGroup,
            seq_group_meta: SequenceGroupMetadata,
            is_first_step_output: Optional[bool]):
        """
        This function updates num_computed_tokens for prompt sequences
        when Multi-Step is enabled.

        seq_group: SequenceGroup to update the num_computed_tokens for.
        seq_group_meta: Metadata of the given SequenceGroup.
        is_first_step_output: Optional[bool] -
            When available, is_first_step_output indicates if the appended
            output token is the output of the first-step in multi-step.
            A value of None indicates that outputs from all steps in
            in multi-step are submitted in a single burst.
        """

        assert self.scheduler_config.is_multi_step

        if not seq_group_meta.is_prompt:
            # num_computed_token updates for multi-step decodes happen after
            # the tokens are appended to the sequence.
            return

        do_update: bool = False
        if self.scheduler_config.chunked_prefill_enabled:
            # In multi-step + chunked-prefill case, the prompt sequences
            # that are scheduled are fully processed in the first step.
            do_update = is_first_step_output is None or is_first_step_output
        else:
            # Normal multi-step decoding case. In this case prompt-sequences
            # are actually single-stepped. Always update in this case.
            assert seq_group.state.num_steps == 1
            do_update = True

        if do_update:
            seq_group.update_num_computed_tokens(
                seq_group_meta.token_chunk_size)

    def _process_model_outputs(self,
                               ctx: SchedulerContext,
                               request_id: Optional[str] = None) -> None:
        """Apply the model output to the sequences in the scheduled seq groups
        and return responses.

        ctx: The virtual engine context to work on
        request_id: If provided, then only this request is going to be processed
        """

        now = time.time()

        if len(ctx.output_queue) == 0:
            return None

        # Get pending async postprocessor
        if request_id:
            # When we process only one request, no pop is required
            # (since later we will process all of the rest)
            (outputs, seq_group_metadata_list, scheduler_outputs, is_async,
             is_last_step, is_first_step_output, skip) = ctx.output_queue[0]
        else:
            (outputs, seq_group_metadata_list, scheduler_outputs, is_async,
             is_last_step, is_first_step_output,
             skip) = ctx.output_queue.popleft()

        # Sanity check
        assert len(seq_group_metadata_list) == len(
            scheduler_outputs.scheduled_seq_groups)

        has_multiple_outputs: bool = len(outputs) > 1
        outputs_by_sequence_group: List[List[SequenceGroupOutput]]
        if has_multiple_outputs:
            assert self.scheduler_config.is_multi_step or \
                     self.speculative_config
            # Organize outputs by [step][sequence group] instead of
            # [sequence group][step].
            outputs_by_sequence_group = create_output_by_sequence_group(
                outputs, num_seq_groups=len(seq_group_metadata_list))
            # We have outputs for multiple steps submitted in a single burst,
            # so invalidate is_first_step_output.
            is_first_step_output = None
        else:
            outputs_by_sequence_group = outputs

        # Determine the requests we need to operate on
        if request_id:
            indices = []
            for i, seq_group_meta in enumerate(seq_group_metadata_list):
                if seq_group_meta.request_id == request_id:
                    assert i not in skip  # Cannot be called twice
                    indices.append(i)
                    break

            # If the request_id was not found, then it means that
            # this is a new request that has no pending async
            # postprocessor
            if not indices:
                return
        else:
            indices = range(len(seq_group_metadata_list))  # type: ignore

        finished_before: List[int] = []
        finished_now: List[int] = []
        for i in indices:
            if i in skip:
                continue

            seq_group_meta = seq_group_metadata_list[i]
            scheduled_seq_group = scheduler_outputs.scheduled_seq_groups[i]

            seq_group: SequenceGroup = scheduled_seq_group.seq_group

            if seq_group.is_finished():
                finished_before.append(i)
                continue

            output: List[SequenceGroupOutput]
            if has_multiple_outputs:
                output = outputs_by_sequence_group[i]
            else:
                output = [outputs_by_sequence_group[0][i]]

            if not is_async:
                if self.scheduler_config.is_multi_step:
                    # Updates happen only if the sequence is prefill
                    self._update_num_computed_tokens_for_multi_step_prefill(
                        seq_group, seq_group_meta, is_first_step_output)
                else:
                    seq_group.update_num_computed_tokens(
                        seq_group_meta.token_chunk_size or 0)

            if outputs:
                for o in outputs:
                    if (isinstance(o, SamplerOutput)
                            and seq_group.metrics is not None):
                        if seq_group.metrics.model_forward_time is not None:
                            seq_group.metrics.model_forward_time += (
                                o.model_forward_time or 0)
                        else:
                            seq_group.metrics.model_forward_time = (
                                o.model_forward_time)
                        if seq_group.metrics.model_execute_time is not None:
                            seq_group.metrics.model_execute_time += (
                                o.model_execute_time or 0)
                        else:
                            seq_group.metrics.model_execute_time = (
                                o.model_execute_time)

            if self.model_config.runner_type == "pooling":
                self._process_sequence_group_outputs(seq_group, output)
            else:
                self.output_processor.process_prompt_logprob(seq_group, output)
                if seq_group_meta.do_sample:
                    self.output_processor.process_outputs(
                        seq_group, output, is_async)

            if seq_group.is_finished():
                finished_now.append(i)

        # Generate outputs for the requests that finished this iteration
        for i in finished_now:
            scheduled_seq_group = scheduler_outputs.scheduled_seq_groups[i]

            seq_group = scheduled_seq_group.seq_group
            seq_group.maybe_set_first_token_time(now)
            request_output = RequestOutputFactory.create(
                seq_group,
                self.seq_id_to_seq_group,
                use_cache=self.use_cached_outputs)
            if request_output:
                ctx.request_outputs.append(request_output)

        # When we process a single request, we skip it for the next time,
        # and invoke the request output callback (if there was final output)
        if request_id:
            assert len(indices) == 1
            skip.append(indices[0])

            if (finished_now
                    and self.process_request_outputs_callback is not None):
                self.process_request_outputs_callback(ctx.request_outputs)
                ctx.request_outputs.clear()
            return

        # Free currently finished requests
        if finished_now:
            for scheduler in self.scheduler:
                scheduler.free_finished_seq_groups()

        # For multi-step without streaming, don't create outputs each iteration
        if not is_last_step and not ctx.multi_step_stream_outputs:
            # Immediately process request outputs here (if callback is given)
            if (finished_now
                    and self.process_request_outputs_callback is not None):
                self.process_request_outputs_callback(ctx.request_outputs)
                ctx.request_outputs.clear()
            return

        # Create the outputs
        for i in indices:
            if i in skip or i in finished_before or i in finished_now:
                continue  # Avoids double processing

            scheduled_seq_group = scheduler_outputs.scheduled_seq_groups[i]

            seq_group = scheduled_seq_group.seq_group
            seq_group.maybe_set_first_token_time(now)
            request_output = RequestOutputFactory.create(
                seq_group,
                self.seq_id_to_seq_group,
                use_cache=self.use_cached_outputs)
            if request_output:
                ctx.request_outputs.append(request_output)

        # For multi-step with streaming, create outputs each iteration
        if not is_last_step and ctx.multi_step_stream_outputs:
            # Immediately process request outputs here (if callback is given)
            if self.process_request_outputs_callback is not None:
                self.process_request_outputs_callback(ctx.request_outputs)
                ctx.request_outputs.clear()
            return

        for seq_group in scheduler_outputs.ignored_seq_groups:
            params = seq_group.sampling_params
            if params is not None and params.output_kind == (
                    RequestOutputKind.DELTA) and not seq_group.is_finished():
                continue

            request_output = RequestOutputFactory.create(
                seq_group,
                self.seq_id_to_seq_group,
                use_cache=self.use_cached_outputs,
            )
            if request_output:
                ctx.request_outputs.append(request_output)

        # Immediately process request outputs here (if callback is given)
        if (ctx.request_outputs
                and self.process_request_outputs_callback is not None):
            self.process_request_outputs_callback(ctx.request_outputs)
            ctx.request_outputs.clear()

        # For async case, we need to record the stats here.
        # For non-async case, the stats are done in the
        # LLMEngine/AsyncLLMEngine directly
        if is_async:
            # Log stats.
            self.do_log_stats(scheduler_outputs, outputs, finished_before,
                              skip)

            # Tracing
            self.do_tracing(scheduler_outputs, finished_before)

        return None

    def _advance_to_next_step(
            self, output: List[SamplerOutput],
            seq_group_metadata_list: List[SequenceGroupMetadata],
            scheduled_seq_groups: List[ScheduledSequenceGroup]) -> None:
        """Given model output from a single run, append the tokens to the
        sequences. This is normally done inside output processor, but it is
        required if the worker is to perform async forward pass to next step.
        """
        for seq_group_metadata, sequence_group_outputs, scheduled_seq_group in \
            zip(seq_group_metadata_list, output, scheduled_seq_groups):
            seq_group = scheduled_seq_group.seq_group

            if seq_group.is_finished():
                continue

            if self.scheduler_config.is_multi_step:
                # Updates happen only if the sequence is prefill
                self._update_num_computed_tokens_for_multi_step_prefill(
                    seq_group, seq_group_metadata,
                    seq_group.state.num_steps == 1)
            else:
                token_chunk_size = (seq_group_metadata.token_chunk_size
                                    if seq_group_metadata.token_chunk_size
                                    is not None else 0)
                seq_group.update_num_computed_tokens(token_chunk_size)

            if seq_group_metadata.do_sample:
                assert len(sequence_group_outputs.samples) == 1, (
                    "Async output processor expects a single sample"
                    " (i.e sampling_params.n == 1)")
                sample = sequence_group_outputs.samples[0]

                assert len(seq_group.seqs) == 1
                seq = seq_group.seqs[0]

                if self.scheduler_config.is_multi_step:
                    is_prefill_append = seq.data.get_num_uncomputed_tokens(
                    ) == 0
                    seq.append_token_id(sample.output_token, sample.logprobs)
                    if not is_prefill_append:
                        seq_group.update_num_computed_tokens(1)
                else:
                    seq.append_token_id(sample.output_token, sample.logprobs)

    def step(self) -> List[Union[RequestOutput, PoolingRequestOutput]]:
        """Performs one decoding iteration and returns newly generated results.

        .. figure:: https://i.imgur.com/sv2HssD.png
            :alt: Overview of the step function
            :align: center

            Overview of the step function.

        Details:
            - Step 1: Schedules the sequences to be executed in the next
              iteration and the token blocks to be swapped in/out/copy.

                - Depending on the scheduling policy,
                  sequences may be `preempted/reordered`.
                - A Sequence Group (SG) refer to a group of sequences
                  that are generated from the same prompt.

            - Step 2: Calls the distributed executor to execute the model.
            - Step 3: Processes the model output. This mainly includes:

                - Decodes the relevant outputs.
                - Updates the scheduled sequence groups with model outputs
                  based on its `sampling parameters` (`use_beam_search` or not).
                - Frees the finished sequence groups.

            - Finally, it creates and returns the newly generated results.

        Example:
            >>> # Please see the example/ folder for more detailed examples.
            >>>
            >>> # initialize engine and request arguments
            >>> engine = LLMEngine.from_engine_args(engine_args)
            >>> example_inputs = [(0, "What is LLM?",
            >>>    SamplingParams(temperature=0.0))]
            >>>
            >>> # Start the engine with an event loop
            >>> while True:
            >>>     if example_inputs:
            >>>         req_id, prompt, sampling_params = example_inputs.pop(0)
            >>>         engine.add_request(str(req_id),prompt,sampling_params)
            >>>
            >>>     # continue the request processing
            >>>     request_outputs = engine.step()
            >>>     for request_output in request_outputs:
            >>>         if request_output.finished:
            >>>             # return or show the request output
            >>>
            >>>     if not (engine.has_unfinished_requests() or example_inputs):
            >>>         break
        """
        if self.parallel_config.pipeline_parallel_size > 1:
            raise NotImplementedError(
                "Pipeline parallelism is only supported through AsyncLLMEngine "
                "as performance will be severely degraded otherwise.")

        # For llm_engine, there is no pipeline parallel support, so the engine
        # used is always 0.
        virtual_engine = 0

        # These are cached outputs from previous iterations. None if on first
        # iteration
        cached_outputs = self.cached_scheduler_outputs[virtual_engine]
        seq_group_metadata_list = cached_outputs.seq_group_metadata_list
        scheduler_outputs = cached_outputs.scheduler_outputs
        allow_async_output_proc = cached_outputs.allow_async_output_proc

        ctx = self.scheduler_contexts[virtual_engine]

        # Clear outputs for each new scheduler iteration
        ctx.request_outputs.clear()

        # Skip the scheduler if there are any remaining steps in the seq groups.
        # This ensures that the scheduler is only called again when the current
        # batch has completed.
        if not self._has_remaining_steps(seq_group_metadata_list):
            # Schedule iteration
            (seq_group_metadata_list, scheduler_outputs,
             allow_async_output_proc
             ) = self.scheduler[virtual_engine].schedule()

            ctx.seq_group_metadata_list = seq_group_metadata_list
            ctx.scheduler_outputs = scheduler_outputs

            finished_requests_ids = self.scheduler[
                virtual_engine].get_and_reset_finished_requests_ids()

            # Maybe switch from async mode to sync mode
            if not allow_async_output_proc and len(ctx.output_queue) > 0:
                self._process_model_outputs(ctx=ctx)

            if (self.scheduler_config.is_multi_step
                    and scheduler_outputs.num_lookahead_slots > 0):
                # cache the scheduler outputs for the next iteration if we have
                # lookahead slots
                self._cache_scheduler_outputs_for_multi_step(
                    virtual_engine, seq_group_metadata_list, scheduler_outputs,
                    allow_async_output_proc)
        else:
            finished_requests_ids = list()

        assert seq_group_metadata_list is not None
        assert scheduler_outputs is not None

        if not scheduler_outputs.is_empty():

            # Check if we have a cached last_output from the previous iteration.
            # For supporting PP this is probably the best way to pass the
            # sampled_token_ids, as a separate broadcast over all the PP stages
            # will cause one virtual engine's microbatch to block the pipeline.
            last_sampled_token_ids = \
                self._get_last_sampled_token_ids(virtual_engine)

            execute_model_req = ExecuteModelRequest(
                seq_group_metadata_list=seq_group_metadata_list,
                blocks_to_swap_in=scheduler_outputs.blocks_to_swap_in,
                blocks_to_swap_out=scheduler_outputs.blocks_to_swap_out,
                blocks_to_copy=scheduler_outputs.blocks_to_copy,
                num_lookahead_slots=scheduler_outputs.num_lookahead_slots,
                running_queue_size=scheduler_outputs.running_queue_size,
                finished_requests_ids=finished_requests_ids,
                # We use ExecuteModelRequest to pass the last sampled_token_ids
                # to each of the non-last PP stages for in-place prepare_input.
                last_sampled_token_ids=last_sampled_token_ids)

            if allow_async_output_proc:
                execute_model_req.async_callback = self.async_callbacks[
                    virtual_engine]

            outputs = self.model_executor.execute_model(
                execute_model_req=execute_model_req)

            # We need to do this here so that last step's sampled_token_ids can
            # be passed to the next iteration for PP.
            if self.scheduler_config.is_multi_step:
                self._update_cached_scheduler_output(virtual_engine, outputs)
        else:
            # Nothing scheduled => If there is pending async postprocessor,
            # then finish it here.
            if len(ctx.output_queue) > 0:
                self._process_model_outputs(ctx=ctx)
            # No outputs in this case
            outputs = []

        # Finish the current step for all the sequence groups.
        if self.scheduler_config.is_multi_step:
            for seq_group in seq_group_metadata_list:
                seq_group.finish_step()

        if not self._has_remaining_steps(seq_group_metadata_list):
            # clear the cache if we have finished all the steps.
            if self.scheduler_config.is_multi_step:
                self.cached_scheduler_outputs[0] = SchedulerOutputState()

            # is_first_step_output is True only when the num_steps of all
            # the sequences are 1. When the num_steps > 1,
            # multi_step_model_runner does the first-step output append.
            is_first_step_output: bool = False if not seq_group_metadata_list \
                else seq_group_metadata_list[0].state.num_steps == 1

            # Add results to the output_queue
            ctx.append_output(outputs=outputs,
                              seq_group_metadata_list=seq_group_metadata_list,
                              scheduler_outputs=scheduler_outputs,
                              is_async=allow_async_output_proc,
                              is_last_step=True,
                              is_first_step_output=is_first_step_output)

            if outputs and allow_async_output_proc:
                assert len(outputs) == 1, (
                    "Async postprocessor expects only a single output set")

                self._advance_to_next_step(
                    outputs[0], seq_group_metadata_list,
                    scheduler_outputs.scheduled_seq_groups)

            # Check if need to run the usual non-async path
            if not allow_async_output_proc:
                self._process_model_outputs(ctx=ctx)

                # Log stats.
                self.do_log_stats(scheduler_outputs, outputs)

                # Tracing
                self.do_tracing(scheduler_outputs)
        else:
            # Multi-step case
            return ctx.request_outputs

        if not self.has_unfinished_requests():
            # Drain async postprocessor (if exists)
            if len(ctx.output_queue) > 0:
                self._process_model_outputs(ctx=ctx)
            assert len(ctx.output_queue) == 0

            # Stop the execute model loop in parallel workers until there are
            # more requests to process. This avoids waiting indefinitely in
            # torch.distributed ops which may otherwise timeout, and unblocks
            # the RPC thread in the workers so that they can process any other
            # queued control plane messages, such as add/remove lora adapters.
            logger.debug("Stopping remote worker execution loop.")
            self.model_executor.stop_remote_worker_execution_loop()

        return ctx.request_outputs

    def _has_remaining_steps(
        self, seq_group_metadata_list: Optional[List[SequenceGroupMetadata]]
    ) -> bool:
        if (not self.scheduler_config.is_multi_step
                or not seq_group_metadata_list):
            return False

        # TODO(will) this is a sanity check for nowto make sure that all the
        # seqs are on the same steps. Eventually we will want to do some sort of
        # dynamic scheduling when doing multi-step decoding.
        ref_remaining_steps = seq_group_metadata_list[0].state.remaining_steps
        if any([
                seq_group.state.remaining_steps != ref_remaining_steps
                for seq_group in seq_group_metadata_list[1:]
        ]):
            raise AssertionError("All running sequence groups should "
                                 "have the same remaining steps.")

        return ref_remaining_steps > 0

    def _cache_scheduler_outputs_for_multi_step(
            self, virtual_engine: int,
            seq_group_metadata_list: Optional[List[SequenceGroupMetadata]],
            scheduler_outputs: SchedulerOutputs,
            allow_async_output_proc: bool) -> None:
        co = self.cached_scheduler_outputs[virtual_engine]

        co.seq_group_metadata_list = seq_group_metadata_list
        co.scheduler_outputs = scheduler_outputs
        co.allow_async_output_proc = allow_async_output_proc
        co.last_output = None

    def _update_cached_scheduler_output(
            self, virtual_engine: int,
            output: List[Optional[SamplerOutput]]) -> None:
        if (self.parallel_config.pipeline_parallel_size > 1 and len(output) > 0
                and output[0] is not None):
            last_output = output[-1]
            assert last_output is not None
            assert last_output.sampled_token_ids_cpu is not None
            assert last_output.sampled_token_ids is None
            assert last_output.sampled_token_probs is None
            self.cached_scheduler_outputs[
                virtual_engine].last_output = last_output

    def _get_last_sampled_token_ids(
            self, virtual_engine: int) -> Optional[torch.Tensor]:
        cached_last_output = self.cached_scheduler_outputs[
            virtual_engine].last_output
        if (self.scheduler_config.is_multi_step
                and self.parallel_config.pipeline_parallel_size > 1
                and cached_last_output is not None
                and cached_last_output.sampled_token_ids_cpu is not None):
            return cached_last_output.sampled_token_ids_cpu
        return None

    def add_logger(self, logger_name: str, logger: StatLoggerBase) -> None:
        if not self.log_stats:
            raise RuntimeError(
                "Stat logging is disabled. Set `disable_log_stats=False` "
                "argument to enable.")
        if logger_name in self.stat_loggers:
            raise KeyError(f"Logger with name {logger_name} already exists.")
        self.stat_loggers[logger_name] = logger

    def remove_logger(self, logger_name: str) -> None:
        if not self.log_stats:
            raise RuntimeError(
                "Stat logging is disabled. Set `disable_log_stats=False` "
                "argument to enable.")
        if logger_name not in self.stat_loggers:
            raise KeyError(f"Logger with name {logger_name} does not exist.")
        del self.stat_loggers[logger_name]

    def do_log_stats(self,
                     scheduler_outputs: Optional[SchedulerOutputs] = None,
                     model_output: Optional[List[SamplerOutput]] = None,
                     finished_before: Optional[List[int]] = None,
                     skip: Optional[List[int]] = None) -> None:
        """Forced log when no requests active."""
        if self.log_stats:
            stats = self._get_stats(scheduler_outputs, model_output,
                                    finished_before, skip)
            for logger in self.stat_loggers.values():
                logger.log(stats)

    def _get_stats(self,
                   scheduler_outputs: Optional[SchedulerOutputs],
                   model_output: Optional[List[SamplerOutput]] = None,
                   finished_before: Optional[List[int]] = None,
                   skip: Optional[List[int]] = None) -> Stats:
        """Get Stats to be Logged to Prometheus.

        Args:
            scheduler_outputs: Optional, used to populate metrics related to
                the scheduled batch,
            model_output: Optional, used to emit speculative decoding metrics
                which are created by the workers.
            finished_before: Optional, indices of sequences that were finished
                before. These sequences will be ignored.
            skip: Optional, indices of sequences that were preempted. These
                sequences will be ignored.
        """
        now = time.time()

        # System State
        #   Scheduler State
        num_running_sys = sum(
            len(scheduler.running) for scheduler in self.scheduler)
        num_swapped_sys = sum(
            len(scheduler.swapped) for scheduler in self.scheduler)
        num_waiting_sys = sum(
            len(scheduler.waiting) for scheduler in self.scheduler)

        # KV Cache Usage in %
        num_total_gpu = self.cache_config.num_gpu_blocks
        gpu_cache_usage_sys = 0.
        if num_total_gpu:  # Guard against both None and 0
            num_free_gpu = sum(
                scheduler.block_manager.get_num_free_gpu_blocks()
                for scheduler in self.scheduler)
            gpu_cache_usage_sys = 1.0 - (num_free_gpu / num_total_gpu)

        num_total_cpu = self.cache_config.num_cpu_blocks
        cpu_cache_usage_sys = 0.
        if num_total_cpu:  # Guard against both None and 0
            num_free_cpu = sum(
                scheduler.block_manager.get_num_free_cpu_blocks()
                for scheduler in self.scheduler)
            cpu_cache_usage_sys = 1.0 - (num_free_cpu / num_total_cpu)

        # Prefix Cache Hit Rate. Note that we always use
        # the cache hit rate of the first virtual engine.
        cpu_prefix_cache_hit_rate = self.scheduler[
            0].get_prefix_cache_hit_rate(Device.CPU)
        gpu_prefix_cache_hit_rate = self.scheduler[
            0].get_prefix_cache_hit_rate(Device.GPU)

        # Iteration stats
        num_prompt_tokens_iter = 0
        num_generation_tokens_iter = 0
        num_tokens_iter = 0
        time_to_first_tokens_iter: List[float] = []
        time_per_output_tokens_iter: List[float] = []
        num_preemption_iter = (0 if scheduler_outputs is None else
                               scheduler_outputs.preempted)

        # Request stats
        #   Latency
        time_e2e_requests: List[float] = []
        time_queue_requests: List[float] = []
        time_inference_requests: List[float] = []
        time_prefill_requests: List[float] = []
        time_decode_requests: List[float] = []
        time_in_queue_requests: List[float] = []
        model_forward_time_requests: List[float] = []
        model_execute_time_requests: List[float] = []
        #   Metadata
        num_prompt_tokens_requests: List[int] = []
        num_generation_tokens_requests: List[int] = []
        n_requests: List[int] = []
        max_num_generation_tokens_requests: List[int] = []
        max_tokens_requests: List[int] = []
        finished_reason_requests: List[str] = []

        # Lora requests
        running_lora_adapters = dict(
            collectionsCounter([
                running_request.lora_request.lora_name
                for scheduler in self.scheduler
                for running_request in scheduler.running
                if running_request.lora_request
            ]))
        waiting_lora_adapters = dict(
            collectionsCounter([
                waiting_request.lora_request.lora_name
                for scheduler in self.scheduler
                for waiting_request in scheduler.waiting
                if waiting_request.lora_request
            ]))
        max_lora_stat = "0"
        if self.lora_config:
            max_lora_stat = str(self.lora_config.max_loras)

        # NOTE: This loop assumes prefill seq_groups are before
        # decode seq_groups in scheduled_seq_groups.
        if scheduler_outputs is not None:
            # For async postprocessor, already finished sequences need to be
            # not counted (to avoid double counting)
            actual_num_batched_tokens = scheduler_outputs.num_batched_tokens  # type: ignore

            num_generation_tokens_from_prefill_groups = 0
            # NOTE: if scheduler_outputs.num_prefill_groups > 0 and
            # the len of scheduler_outputs.scheduled_seq_groups is !=
            # scheduler_outputs.num_prefill_groups, this means that
            # chunked prefills have been detected.

            for idx, scheduled_seq_group in enumerate(
                    scheduler_outputs.scheduled_seq_groups):
                # Skip double logging when using async output proc
                if finished_before and idx in finished_before:
                    actual_num_batched_tokens -= 1
                    continue

                # Currently, skip == preempted sequences, so we need to skip
                # their log stats
                if skip and idx in skip:
                    continue

                group_was_prefill = idx < scheduler_outputs.num_prefill_groups
                seq_group = scheduled_seq_group.seq_group

                # NOTE: a seq_group that completed all of its prefill tokens
                # in the last iteration will have seq_group.is_prefill() = False
                # with group_was_prefill = True
                if group_was_prefill:
                    # Number of prompt tokens.
                    num_prompt_tokens_iter += (
                        scheduled_seq_group.token_chunk_size)

                    # If the seq_group just finished the prefill state
                    # get TTFT.
                    if not seq_group.is_prefill():
                        latency = seq_group.get_last_latency(now)
                        time_to_first_tokens_iter.append(latency)

                        # One generation token per finished prefill.
                        num_generation_tokens_from_prefill_groups += (
                            seq_group.num_seqs())
                else:
                    # TPOTs.
                    latency = seq_group.get_last_latency(now)
                    time_per_output_tokens_iter.append(latency)
                    if seq_group.state.current_step == 0:
                        # For async_output_proc, the do_log_stats()
                        # is called following init_multi_step(), which
                        # sets the current_step to zero.
                        actual_num_batched_tokens +=\
                            seq_group.state.num_steps - 1
                    else:
                        actual_num_batched_tokens +=\
                            seq_group.state.current_step - 1

                # Because of chunked prefill, we can have a single sequence
                # group that does multiple prompt_runs. To prevent logging
                # the same metadata more than once per request, we standardize
                # on logging request level information for finished requests,
                # which can only happen once.
                if seq_group.is_finished():
                    # Latency timings
                    time_e2e_requests.append(now -
                                             seq_group.metrics.arrival_time)
                    if (seq_group.metrics.first_scheduled_time is not None and
                            seq_group.metrics.first_token_time is not None):
                        time_queue_requests.append(
                            seq_group.metrics.first_scheduled_time -
                            seq_group.metrics.arrival_time)
                        time_prefill_requests.append(
                            seq_group.metrics.first_token_time -
                            seq_group.metrics.first_scheduled_time)
                        time_decode_requests.append(
                            now - seq_group.metrics.first_token_time)
                        time_inference_requests.append(
                            now - seq_group.metrics.first_scheduled_time)
                    if seq_group.metrics.time_in_queue is not None:
                        time_in_queue_requests.append(
                            seq_group.metrics.time_in_queue)
                    if seq_group.metrics.model_forward_time is not None:
                        model_forward_time_requests.append(
                            seq_group.metrics.model_forward_time)
                    if seq_group.metrics.model_execute_time is not None:
                        model_execute_time_requests.append(
                            seq_group.metrics.model_execute_time * 1000)
                    # Metadata
                    num_prompt_tokens_requests.append(
                        len(seq_group.prompt_token_ids))
                    num_generation_tokens_requests.extend([
                        seq.get_output_len()
                        for seq in seq_group.get_finished_seqs()
                    ])
                    max_num_generation_tokens_requests.append(
                        max(seq.get_output_len()
                            for seq in seq_group.get_seqs()))
                    if seq_group.sampling_params is not None:
                        n_requests.append(seq_group.sampling_params.n)
                        max_tokens_requests.append(
                            seq_group.sampling_params.max_tokens)
                    finished_reason_requests.extend([
                        SequenceStatus.get_finished_reason(seq.status)
                        for seq in seq_group.get_finished_seqs()
                    ])

            # Number of generation tokens.
            #   num_batched_tokens equals the number of prompt_tokens plus the
            #   number of decode_tokens in a single iteration. So,
            #   num_generation_tokens = num_batched_tokens - num_prompt_tokens
            #   + num_generation_tokens_from_prefill_groups (since we generate
            #   one token on prefills on iters where the prefill finishes).
            num_generation_tokens_iter = (
                actual_num_batched_tokens - num_prompt_tokens_iter +
                num_generation_tokens_from_prefill_groups)
            num_tokens_iter = (num_generation_tokens_iter +
                               num_prompt_tokens_iter)
        # Spec decode, if enabled, emits specialized metrics from the worker in
        # sampler output.
        if model_output and isinstance(model_output[0], SamplerOutput) and (
                model_output[0].spec_decode_worker_metrics is not None):
            spec_decode_metrics = model_output[0].spec_decode_worker_metrics
        else:
            spec_decode_metrics = None

        return Stats(
            now=now,
            # System stats
            #   Scheduler State
            num_running_sys=num_running_sys,
            num_swapped_sys=num_swapped_sys,
            num_waiting_sys=num_waiting_sys,
            #   KV Cache Usage in %
            gpu_cache_usage_sys=gpu_cache_usage_sys,
            cpu_cache_usage_sys=cpu_cache_usage_sys,
            #   Prefix Cache Hit Rate
            cpu_prefix_cache_hit_rate=cpu_prefix_cache_hit_rate,
            gpu_prefix_cache_hit_rate=gpu_prefix_cache_hit_rate,

            # Iteration stats
            num_prompt_tokens_iter=num_prompt_tokens_iter,
            num_generation_tokens_iter=num_generation_tokens_iter,
            num_tokens_iter=num_tokens_iter,
            time_to_first_tokens_iter=time_to_first_tokens_iter,
            time_per_output_tokens_iter=time_per_output_tokens_iter,
            spec_decode_metrics=spec_decode_metrics,
            num_preemption_iter=num_preemption_iter,

            # Request stats
            #   Latency
            time_e2e_requests=time_e2e_requests,
            time_queue_requests=time_queue_requests,
            time_inference_requests=time_inference_requests,
            time_prefill_requests=time_prefill_requests,
            time_decode_requests=time_decode_requests,
            time_in_queue_requests=time_in_queue_requests,
            model_forward_time_requests=model_forward_time_requests,
            model_execute_time_requests=model_execute_time_requests,
            #   Metadata
            num_prompt_tokens_requests=num_prompt_tokens_requests,
            num_generation_tokens_requests=num_generation_tokens_requests,
            max_num_generation_tokens_requests=
            max_num_generation_tokens_requests,
            n_requests=n_requests,
            max_tokens_requests=max_tokens_requests,
            finished_reason_requests=finished_reason_requests,
            max_lora=str(max_lora_stat),
            waiting_lora_adapters=list(waiting_lora_adapters.keys()),
            running_lora_adapters=list(running_lora_adapters.keys()))

    def add_lora(self, lora_request: LoRARequest) -> bool:
        return self.model_executor.add_lora(lora_request)

    def remove_lora(self, lora_id: int) -> bool:
        return self.model_executor.remove_lora(lora_id)

    def list_loras(self) -> Set[int]:
        return self.model_executor.list_loras()

    def pin_lora(self, lora_id: int) -> bool:
        return self.model_executor.pin_lora(lora_id)

    def add_prompt_adapter(
            self, prompt_adapter_request: PromptAdapterRequest) -> bool:
        return self.model_executor.add_prompt_adapter(prompt_adapter_request)

    def remove_prompt_adapter(self, prompt_adapter_id: int) -> bool:
        return self.model_executor.remove_prompt_adapter(prompt_adapter_id)

    def list_prompt_adapters(self) -> List[int]:
        return self.model_executor.list_prompt_adapters()

    def check_health(self) -> None:
        if self.tokenizer:
            self.tokenizer.check_health()
        self.model_executor.check_health()

    def start_profile(self) -> None:
        # using type instead of isinstance to check to avoid capturing
        # inherited classes (MultiprocessingGPUExecutor)
        if type(self.model_executor) == GPUExecutor:  # noqa: E721
            self.model_executor.start_profile()
        else:
            self.model_executor._run_workers("start_profile")

    def stop_profile(self) -> None:
        # using type instead of isinstance to check to avoid capturing
        # inherited classes (MultiprocessingGPUExecutor)
        if type(self.model_executor) == GPUExecutor:  # noqa: E721
            self.model_executor.stop_profile()
        else:
            self.model_executor._run_workers("stop_profile")

    def is_tracing_enabled(self) -> bool:
        return self.tracer is not None

    def do_tracing(self,
                   scheduler_outputs: SchedulerOutputs,
                   finished_before: Optional[List[int]] = None) -> None:
        if self.tracer is None:
            return

        for idx, scheduled_seq_group in enumerate(
                scheduler_outputs.scheduled_seq_groups):
            # Skip double tracing when using async output proc
            if finished_before and idx in finished_before:
                continue

            seq_group = scheduled_seq_group.seq_group
            if seq_group.is_finished():
                self.create_trace_span(seq_group)

    def create_trace_span(self, seq_group: SequenceGroup) -> None:
        if self.tracer is None or seq_group.sampling_params is None:
            return
        arrival_time_nano_seconds = int(seq_group.metrics.arrival_time * 1e9)

        trace_context = extract_trace_context(seq_group.trace_headers)

        with self.tracer.start_as_current_span(
                "llm_request",
                kind=SpanKind.SERVER,
                context=trace_context,
                start_time=arrival_time_nano_seconds) as seq_span:
            metrics = seq_group.metrics
            ttft = metrics.first_token_time - metrics.arrival_time
            e2e_time = metrics.finished_time - metrics.arrival_time
            # attribute names are based on
            # https://github.com/open-telemetry/semantic-conventions/blob/main/docs/gen-ai/llm-spans.md
            seq_span.set_attribute(SpanAttributes.LLM_RESPONSE_MODEL,
                                   self.model_config.model)
            seq_span.set_attribute(SpanAttributes.LLM_REQUEST_ID,
                                   seq_group.request_id)
            seq_span.set_attribute(SpanAttributes.LLM_REQUEST_TEMPERATURE,
                                   seq_group.sampling_params.temperature)
            seq_span.set_attribute(SpanAttributes.LLM_REQUEST_TOP_P,
                                   seq_group.sampling_params.top_p)
            seq_span.set_attribute(SpanAttributes.LLM_REQUEST_MAX_TOKENS,
                                   seq_group.sampling_params.max_tokens)
            seq_span.set_attribute(SpanAttributes.LLM_REQUEST_N,
                                   seq_group.sampling_params.n)
            seq_span.set_attribute(SpanAttributes.LLM_USAGE_NUM_SEQUENCES,
                                   seq_group.num_seqs())
            seq_span.set_attribute(SpanAttributes.LLM_USAGE_PROMPT_TOKENS,
                                   len(seq_group.prompt_token_ids))
            seq_span.set_attribute(
                SpanAttributes.LLM_USAGE_COMPLETION_TOKENS,
                sum([
                    seq.get_output_len()
                    for seq in seq_group.get_finished_seqs()
                ]))
            seq_span.set_attribute(SpanAttributes.LLM_LATENCY_TIME_IN_QUEUE,
                                   metrics.time_in_queue)
            seq_span.set_attribute(
                SpanAttributes.LLM_LATENCY_TIME_TO_FIRST_TOKEN, ttft)
            seq_span.set_attribute(SpanAttributes.LLM_LATENCY_E2E, e2e_time)
            if metrics.scheduler_time is not None:
                seq_span.set_attribute(
                    SpanAttributes.LLM_LATENCY_TIME_IN_SCHEDULER,
                    metrics.scheduler_time)
            if metrics.model_forward_time is not None:
                seq_span.set_attribute(
                    SpanAttributes.LLM_LATENCY_TIME_IN_MODEL_FORWARD,
                    metrics.model_forward_time / 1000.0)
            if metrics.model_execute_time is not None:
                seq_span.set_attribute(
                    SpanAttributes.LLM_LATENCY_TIME_IN_MODEL_EXECUTE,
                    metrics.model_execute_time)

    def _validate_model_inputs(self, inputs: ProcessorInputs,
                               lora_request: Optional[LoRARequest]):
        if is_encoder_decoder_inputs(inputs):
            # For encoder-decoder multimodal models, the max_prompt_len
            # restricts the decoder prompt length
            prompt_inputs = inputs["decoder" if self.model_config.
                                   is_multimodal_model else "encoder"]
        else:
            prompt_inputs = inputs

        prompt_ids = SingletonInputsAdapter(prompt_inputs).prompt_token_ids

        if prompt_ids is None or len(prompt_ids) == 0:
            raise ValueError("Prompt cannot be empty")

        if self.model_config.is_multimodal_model:
            max_prompt_len = self.model_config.max_model_len

            if len(prompt_ids) > max_prompt_len:
                raise ValueError(
                    f"The prompt (total length {len(prompt_ids)}) is too long "
                    f"to fit into the model (context length {max_prompt_len}). "
                    "Make sure that `max_model_len` is no smaller than the "
                    "number of text tokens plus multimodal tokens. For image "
                    "inputs, the number of image tokens depends on the number "
                    "of images, and possibly their aspect ratios as well.")

            # TODO: Find out how many placeholder tokens are there so we can
            # check that chunked prefill does not truncate them
            # max_batch_len = self.scheduler_config.max_num_batched_tokens

    def _build_logits_processors(
            self, sampling_params: SamplingParams,
            lora_request: Optional[LoRARequest]) -> SamplingParams:
        """Constructs logits processors based on the guided_decoding,
        logits_bias, and allowed_token_ids fields in sampling_params. Deletes
        those fields and adds the constructed logits processors to the
        logits_processors field. Returns the modified sampling params."""

        logits_processors = []

        if sampling_params.guided_decoding is not None:
            # Defensively copy sampling params since guided decoding logits
            # processors can have different state for each request
            sampling_params = copy.copy(sampling_params)
            guided_decoding = sampling_params.guided_decoding

            logger.debug(
                "Building guided decoding logits processor in "
                "LLMEngine. Params: %s", guided_decoding)

            tokenizer = self.get_tokenizer(lora_request=lora_request)
            guided_decoding.backend = guided_decoding.backend or \
                self.decoding_config.guided_decoding_backend

            processor = get_local_guided_decoding_logits_processor(
                guided_params=guided_decoding,
                tokenizer=tokenizer,
                model_config=self.model_config)
            if processor:
                logits_processors.append(processor)

            # Unset so this doesn't get passed down to the model
            sampling_params.guided_decoding = None

        if (sampling_params.logit_bias or sampling_params.allowed_token_ids):
            tokenizer = self.get_tokenizer(lora_request=lora_request)

            processors = get_openai_logits_processors(
                logit_bias=sampling_params.logit_bias,
                allowed_token_ids=sampling_params.allowed_token_ids,
                tokenizer=tokenizer)
            logits_processors.extend(processors)

            # Unset so these don't get passed down to the model
            sampling_params.logit_bias = None
            sampling_params.allowed_token_ids = None

        if len(sampling_params.bad_words) > 0:
            tokenizer = self.get_tokenizer(lora_request)
            processors = get_bad_words_logits_processors(
                bad_words=sampling_params.bad_words, tokenizer=tokenizer)
            logits_processors.extend(processors)

        if logits_processors:
            if sampling_params.logits_processors is None:
                sampling_params.logits_processors = logits_processors
            else:
                sampling_params.logits_processors.extend(logits_processors)

        return sampling_params<|MERGE_RESOLUTION|>--- conflicted
+++ resolved
@@ -232,66 +232,10 @@
         )
 
         logger.info(
-<<<<<<< HEAD
-            "Initializing an LLM engine (v%s) with config: "
-            "model=%r, speculative_config=%r, tokenizer=%r, "
-            "skip_tokenizer_init=%s, tokenizer_mode=%s, revision=%s, "
-            "override_neuron_config=%s, tokenizer_revision=%s, "
-            "trust_remote_code=%s, dtype=%s, max_seq_len=%d, "
-            "download_dir=%r, load_format=%s, tensor_parallel_size=%d, "
-            "pipeline_parallel_size=%d, "
-            "disable_custom_all_reduce=%s, quantization=%s, "
-            "enforce_eager=%s, kv_cache_dtype=%s, "
-            "kv_quant_group=%s, "
-            "kv_quant_params=%s, "
-            "kv_quant_params_path=%s, "
-            "quantization_param_path=%s, device_config=%s, "
-            "decoding_config=%r, observability_config=%r, "
-            "seed=%d, served_model_name=%s, "
-            "num_scheduler_steps=%d, chunked_prefill_enabled=%s "
-            "multi_step_stream_outputs=%s, enable_prefix_caching=%s, "
-            "use_async_output_proc=%s, use_cached_outputs=%s, "
-            "mm_processor_kwargs=%s, pooler_config=%r)",
-            VLLM_VERSION,
-            model_config.model,
-            speculative_config,
-            model_config.tokenizer,
-            model_config.skip_tokenizer_init,
-            model_config.tokenizer_mode,
-            model_config.revision,
-            model_config.override_neuron_config,
-            model_config.tokenizer_revision,
-            model_config.trust_remote_code,
-            model_config.dtype,
-            model_config.max_model_len,
-            load_config.download_dir,
-            load_config.load_format,
-            parallel_config.tensor_parallel_size,
-            parallel_config.pipeline_parallel_size,
-            parallel_config.disable_custom_all_reduce,
-            model_config.quantization,
-            model_config.enforce_eager,
-            cache_config.cache_dtype,
-            cache_config.kv_quant_group,
-            cache_config.kv_quant_params,
-            cache_config.kv_quant_params_path,
-            model_config.quantization_param_path,
-            device_config.device,
-            decoding_config,
-            observability_config,
-            model_config.seed,
-            model_config.served_model_name,
-            scheduler_config.num_scheduler_steps,
-            scheduler_config.chunked_prefill_enabled,
-            scheduler_config.multi_step_stream_outputs,
-            cache_config.enable_prefix_caching,
-            model_config.use_async_output_proc,
-=======
             "Initializing an LLM engine (v%s) with config: %s, "
             "use_cached_outputs=%s, ",
             VLLM_VERSION,
             vllm_config,
->>>>>>> 1ecc645b
             use_cached_outputs,
         )
 
