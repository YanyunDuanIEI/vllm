import dataclasses
import gc
import inspect
import itertools
import time
import warnings
import weakref
from dataclasses import dataclass
from typing import (TYPE_CHECKING, Any, Callable, Dict, List, Optional, Set,
                    Tuple, Type, TypeVar, Union)

import numpy as np
import torch
import torch.distributed
import torch.nn as nn
import json

import vllm.envs as envs
from vllm.attention import AttentionMetadata, get_attn_backend
from vllm.attention.backends.abstract import AttentionState
from vllm.attention.backends.utils import CommonAttentionState
from vllm.compilation.compile_context import set_compile_context
from vllm.config import CompilationLevel, VllmConfig
from vllm.core.scheduler import SchedulerOutputs
from vllm.distributed import get_pp_group
from vllm.distributed.parallel_state import graph_capture
from vllm.forward_context import set_forward_context
from vllm.inputs import INPUT_REGISTRY, InputRegistry
from vllm.logger import init_logger
from vllm.lora.layers import LoRAMapping
from vllm.lora.request import LoRARequest
from vllm.lora.worker_manager import LRUCacheWorkerLoRAManager
from vllm.model_executor import SamplingMetadata, SamplingMetadataCache
from vllm.model_executor.layers.rotary_embedding import MRotaryEmbedding
from vllm.model_executor.layers.sampler import SamplerOutput
from vllm.model_executor.model_loader import get_model
from vllm.model_executor.model_loader.tensorizer import TensorizerConfig
from vllm.model_executor.models import supports_lora, supports_multimodal
from vllm.model_executor.models.utils import set_cpu_offload_max_bytes
from vllm.multimodal import (MULTIMODAL_REGISTRY, BatchedTensorInputs,
                             MultiModalKwargs, MultiModalPlaceholderMap,
                             MultiModalRegistry)
from vllm.platforms import current_platform
from vllm.prompt_adapter.layers import PromptAdapterMapping
from vllm.prompt_adapter.request import PromptAdapterRequest
from vllm.prompt_adapter.worker_manager import (
    LRUCacheWorkerPromptAdapterManager)
from vllm.sampling_params import SamplingParams
from vllm.sequence import IntermediateTensors, SequenceGroupMetadata
from vllm.utils import (DeviceMemoryProfiler, GiB_bytes, PyObjectCache,
                        async_tensor_h2d, flatten_2d_lists,
                        is_pin_memory_available, supports_dynamo,
                        weak_ref_tensor)
from vllm.worker.model_runner_base import (
    ModelRunnerBase, ModelRunnerInputBase, ModelRunnerInputBuilderBase,
    _add_attn_metadata_broadcastable_dict,
    _add_sampling_metadata_broadcastable_dict,
    _init_attn_metadata_from_tensor_dict,
    _init_sampling_metadata_from_tensor_dict, dump_input_when_exception)

if TYPE_CHECKING:
    from vllm.attention.backends.abstract import AttentionBackend

logger = init_logger(__name__)

LORA_WARMUP_RANK = 8
_BATCH_SIZE_ALIGNMENT = 8
# all the token sizes that **can** be captured by cudagraph.
# they can be arbitrarily large.
# currently it includes: 1, 2, 4, 8, 16, 24, 32, 40, ..., 8192.
# the actual sizes to capture will be determined by the model,
# depending on the model's max_num_seqs.
# NOTE: _get_graph_batch_size needs to be updated if this list is changed.
_BATCH_SIZES_TO_CAPTURE = [1, 2, 4] + [
    _BATCH_SIZE_ALIGNMENT * i for i in range(1, 1025)
]
_NUM_WARMUP_ITERS = 2

TModelInputForGPU = TypeVar('TModelInputForGPU', bound="ModelInputForGPU")

# For now, bump up cache limits for recompilations during CUDA graph warmups.
torch._dynamo.config.cache_size_limit = 128
torch._dynamo.config.accumulated_cache_size_limit = 128


@dataclass(frozen=True)
class ModelInputForGPU(ModelRunnerInputBase):
    """
    This base class contains metadata needed for the base model forward pass
    but not metadata for possible additional steps, e.g., sampling. Model
    runners that run additional steps should subclass this method to add
    additional fields.
    """
    input_tokens: Optional[torch.Tensor] = None
    input_positions: Optional[torch.Tensor] = None
    seq_lens: Optional[List[int]] = None
    query_lens: Optional[List[int]] = None
    lora_mapping: Optional["LoRAMapping"] = None
    lora_requests: Optional[Set[LoRARequest]] = None
    attn_metadata: Optional["AttentionMetadata"] = None
    prompt_adapter_mapping: Optional[PromptAdapterMapping] = None
    prompt_adapter_requests: Optional[Set[PromptAdapterRequest]] = None
    multi_modal_kwargs: Optional[BatchedTensorInputs] = None
    request_ids_to_seq_ids: Optional[Dict[str, List[int]]] = None
    finished_requests_ids: Optional[List[str]] = None
    virtual_engine: int = 0
    async_callback: Optional[Callable] = None
    seq_group_metadata_list: Optional[List[SequenceGroupMetadata]] = None
    scheduler_outputs: Optional[SchedulerOutputs] = None

    def as_broadcastable_tensor_dict(self) -> Dict[str, Any]:
        tensor_dict = {
            "input_tokens": self.input_tokens,
            "input_positions": self.input_positions,
            "lora_requests": self.lora_requests,
            "lora_mapping": self.lora_mapping,
            "multi_modal_kwargs": self.multi_modal_kwargs,
            "prompt_adapter_mapping": self.prompt_adapter_mapping,
            "prompt_adapter_requests": self.prompt_adapter_requests,
            "virtual_engine": self.virtual_engine,
            "request_ids_to_seq_ids": self.request_ids_to_seq_ids,
            "finished_requests_ids": self.finished_requests_ids,
        }
        _add_attn_metadata_broadcastable_dict(tensor_dict, self.attn_metadata)
        return tensor_dict

    @classmethod
    def from_broadcasted_tensor_dict(
        cls: Type[TModelInputForGPU],
        tensor_dict: Dict[str, Any],
        attn_backend: Optional["AttentionBackend"] = None,
    ) -> TModelInputForGPU:
        if attn_backend is not None:
            tensor_dict = _init_attn_metadata_from_tensor_dict(
                attn_backend, tensor_dict)
        return cls(**tensor_dict)

    # Exclude `async_callback` to be able to pickle this object
    def __getstate__(self):
        state = self.__dict__.copy()
        del state["async_callback"]
        return state

    # TODO: What happens when we depickle this object?
    # How can we update this callback to properly pass it to the engine?
    def __setstate__(self, state):
        self.__dict__.update(state)
        self.__dict__.update({'async_callback': None})


@dataclass(frozen=True)
class ModelInputForGPUWithSamplingMetadata(ModelInputForGPU):
    """
    Used by the ModelRunner.
    """
    sampling_metadata: Optional["SamplingMetadata"] = None
    # Used for speculative decoding. We do not broadcast it because it is only
    # used by the driver worker.
    is_prompt: Optional[bool] = None

    def as_broadcastable_tensor_dict(self) -> Dict[str, Any]:
        tensor_dict = {
            "input_tokens": self.input_tokens,
            "input_positions": self.input_positions,
            "lora_requests": self.lora_requests,
            "lora_mapping": self.lora_mapping,
            "multi_modal_kwargs": self.multi_modal_kwargs,
            "prompt_adapter_mapping": self.prompt_adapter_mapping,
            "prompt_adapter_requests": self.prompt_adapter_requests,
            "virtual_engine": self.virtual_engine,
            "request_ids_to_seq_ids": self.request_ids_to_seq_ids,
            "finished_requests_ids": self.finished_requests_ids,
        }
        _add_attn_metadata_broadcastable_dict(tensor_dict, self.attn_metadata)
        _add_sampling_metadata_broadcastable_dict(tensor_dict,
                                                  self.sampling_metadata)
        return tensor_dict

    @classmethod
    def from_broadcasted_tensor_dict(
        cls,
        tensor_dict: Dict[str, Any],
        attn_backend: Optional["AttentionBackend"] = None,
    ) -> "ModelInputForGPUWithSamplingMetadata":
        tensor_dict = _init_sampling_metadata_from_tensor_dict(tensor_dict)
        if attn_backend is not None:
            tensor_dict = _init_attn_metadata_from_tensor_dict(
                attn_backend, tensor_dict)
        return cls(**tensor_dict)


class ModelInputForGPUBuilder(ModelRunnerInputBuilderBase[ModelInputForGPU]):
    """Build ModelInputForGPU from SequenceGroupMetadata."""

    # Note: ideally we would be using a dataclass(kw_only=True)
    # here, so that this can be subclassed easily,
    # but kw_only is not supported in python<3.10.
    class InterDataForSeqGroup:
        """Intermediate data for the current sequence group."""

        def simple_reinit(self):
            self.input_tokens[0].clear()  # type: ignore
            self.input_positions[0].clear()  # type: ignore
            self.mrope_input_positions = None  # type: ignore
            self.seq_lens[0] = 0  # type: ignore
            self.orig_seq_lens[0] = 0  # type: ignore
            self.query_lens[0] = 0  # type: ignore
            self.context_lens[0] = 0  # type: ignore
            self.curr_sliding_window_blocks[0] = 0  # type: ignore
            self.lora_index_mapping.clear()  # type: ignore
            self.lora_prompt_mapping.clear()  # type: ignore
            self.lora_requests.clear()  # type: ignore
            self.prompt_adapter_index_mapping.clear()  # type: ignore
            self.prompt_adapter_prompt_mapping.clear()  # type: ignore

        def __init__(
            self,
            *,
            # From sequence group metadata.
            request_id: str,
            seq_ids: List[int],
            is_prompt: bool,
            block_tables: Optional[Dict[int, List[int]]],
            computed_block_nums: List[int],
            n_seqs: int = 0,

            # Input tokens and positions.
            input_tokens: Optional[List[List[int]]] = None,
            input_positions: Optional[List[List[int]]] = None,
            mrope_input_positions: Optional[List[List[List[int]]]] = None,

            # The sequence length (may be capped to the sliding window).
            seq_lens: Optional[List[int]] = None,
            # The original sequence length (before applying sliding window).
            # This is used to compute slot mapping.
            orig_seq_lens: Optional[List[int]] = None,
            # The query length.
            query_lens: Optional[List[int]] = None,
            # The number of tokens that are already computed.
            context_lens: Optional[List[int]] = None,
            # The current sliding window block.
            curr_sliding_window_blocks: Optional[List[int]] = None,

            # LoRA inputs.
            lora_index_mapping: Optional[List[List[int]]] = None,
            lora_prompt_mapping: Optional[List[List[int]]] = None,
            lora_requests: Optional[Set[LoRARequest]] = None,

            # Prompt adapter inputs.
            prompt_adapter_index_mapping: Optional[List[int]] = None,
            prompt_adapter_prompt_mapping: Optional[List[int]] = None,
            prompt_adapter_request: Optional[PromptAdapterRequest] = None,

            # Multi-modal inputs.
            multi_modal_kwargs: Optional[MultiModalKwargs] = None,
            multi_modal_placeholder_maps: Optional[Dict[
                str, MultiModalPlaceholderMap]] = None,

            # Whether the prefix cache is hit (prefill only).
            prefix_cache_hit: bool = False,
            reinit: bool = False,
            reinit_use_defaults: bool = False,
            encoder_seq_len: int = 0,
        ):
            if reinit:
                assert len(self.seq_ids) == len(seq_ids)  # type: ignore
                for i, seq_id in enumerate(seq_ids):
                    self.seq_ids[i] = seq_id  # type: ignore
            else:
                self.seq_ids = seq_ids

            self.request_id = request_id
            self.is_prompt = is_prompt
            self.block_tables = block_tables
            self.computed_block_nums = computed_block_nums
            self.n_seqs = n_seqs
            self.encoder_seq_len = encoder_seq_len

            if reinit:
                if len(self.seq_ids) == 1 and reinit_use_defaults:
                    self.simple_reinit()
                else:
                    if input_tokens:
                        self.input_tokens = input_tokens
                    else:
                        for seq_id in range(len(self.seq_ids)):
                            self.input_tokens[seq_id].clear()

                    if input_positions:
                        self.input_positions = input_positions
                    else:
                        for seq_id in range(len(self.seq_ids)):
                            self.input_positions[seq_id].clear()

                    self.mrope_input_positions = None

                    if seq_lens:
                        self.seq_lens = seq_lens
                    else:
                        for seq_id in range(len(self.seq_ids)):
                            self.seq_lens[seq_id] = 0

                    if orig_seq_lens:
                        self.orig_seq_lens = orig_seq_lens
                    else:
                        for seq_id in range(len(self.seq_ids)):
                            self.orig_seq_lens[seq_id] = 0

                    if query_lens:
                        self.query_lens = query_lens
                    else:
                        for seq_id in range(len(self.seq_ids)):
                            self.query_lens[seq_id] = 0

                    if context_lens:
                        self.context_lens = context_lens
                    else:
                        for seq_id in range(len(self.seq_ids)):
                            self.context_lens[seq_id] = 0

                    if curr_sliding_window_blocks:
                        self.curr_sliding_window_blocks = \
                            curr_sliding_window_blocks
                    else:
                        for seq_id in range(len(self.seq_ids)):
                            self.curr_sliding_window_blocks[seq_id] = 0

                    if lora_index_mapping:
                        self.lora_index_mapping = lora_index_mapping
                    else:
                        self.lora_index_mapping.clear()

                    if lora_prompt_mapping:
                        self.lora_prompt_mapping = lora_prompt_mapping
                    else:
                        self.lora_prompt_mapping.clear()

                    if lora_requests:
                        self.lora_requests = lora_requests
                    else:
                        self.lora_requests.clear()

                    if prompt_adapter_index_mapping:
                        self.prompt_adapter_index_mapping = \
                            prompt_adapter_index_mapping
                    else:
                        self.prompt_adapter_index_mapping.clear()

                    if prompt_adapter_prompt_mapping:
                        self.prompt_adapter_prompt_mapping = \
                            prompt_adapter_prompt_mapping
                    else:
                        self.prompt_adapter_prompt_mapping.clear()

            else:
                self.input_tokens = input_tokens or []
                self.input_positions = input_positions or []
                self.mrope_input_positions = mrope_input_positions or None
                self.seq_lens = seq_lens or []
                self.orig_seq_lens = orig_seq_lens or []
                self.query_lens = query_lens or []
                self.context_lens = context_lens or []
                self.curr_sliding_window_blocks = \
                    curr_sliding_window_blocks or []

                self.lora_index_mapping = lora_index_mapping or []
                self.lora_prompt_mapping = lora_prompt_mapping or []
                self.lora_requests = lora_requests or set()

                self.prompt_adapter_index_mapping = (
                    prompt_adapter_index_mapping or [])
                self.prompt_adapter_prompt_mapping = (
                    prompt_adapter_prompt_mapping or [])

            self.prompt_adapter_request = prompt_adapter_request
            self.multi_modal_kwargs = multi_modal_kwargs
            self.multi_modal_placeholder_maps = multi_modal_placeholder_maps
            self.prefix_cache_hit = prefix_cache_hit

            self.n_seqs = len(self.seq_ids)

            if not reinit:
                self.__post_init__()

        def __post_init__(self):
            self.n_seqs = len(self.seq_ids)

            self.input_tokens = [[] for _ in range(self.n_seqs)]
            self.input_positions = [[] for _ in range(self.n_seqs)]
            self.mrope_input_positions = None
            self.seq_lens = [0] * self.n_seqs
            self.orig_seq_lens = [0] * self.n_seqs
            self.query_lens = [0] * self.n_seqs
            self.context_lens = [0] * self.n_seqs
            self.curr_sliding_window_blocks = [0] * self.n_seqs

            self.lora_index_mapping = []
            self.lora_prompt_mapping = []

    def gen_inter_data_builder(self, num_seqs: int):
        return lambda: ModelInputForGPUBuilder.InterDataForSeqGroup(
            request_id="",
            seq_ids=[0] * num_seqs,
            is_prompt=True,
            block_tables=None,
            computed_block_nums=[])

    def init_cached_inter_data(self, *args, **kwargs):
        assert len(args) == 0
        assert "seq_ids" in kwargs
        seq_ids = kwargs["seq_ids"]
        num_seqs = len(seq_ids)

        # The inter-data cache is per model_runner
        inter_data_cache = self.runner.inter_data_cache
        if num_seqs not in inter_data_cache:
            inter_data_cache[num_seqs] = PyObjectCache(
                self.gen_inter_data_builder(num_seqs))

        obj = inter_data_cache[num_seqs].get_object()
        obj.__init__(*args, **kwargs)
        return obj

    def reset_cached_inter_data(self):
        for cache in self.runner.inter_data_cache.values():
            cache.reset()

    def __init__(self,
                 runner: "GPUModelRunnerBase",
                 finished_requests_ids: Optional[List[str]] = None):
        super().__init__()
        # Compute functions for each sequence in a sequence group.
        # WARNING: The order of the functions matters!
        self.per_seq_compute_fns = [
            self._compute_lens,
            self._compute_for_prefix_cache_hit,
            self._compute_for_sliding_window,
            self._compute_lora_input,
        ]
        # Compute functions for each sequence group.
        # WARNING: The order of the functions matters!
        self.per_seq_group_compute_fns = [
            self._compute_prompt_adapter_input,
            self._compute_multi_modal_input,
        ]

        self.runner = runner
        self.model_input_cls = self.runner._model_input_cls
        self.attn_backend = self.runner.attn_backend
        self.scheduler_config = self.runner.scheduler_config
        self.sliding_window = self.runner.sliding_window
        self.block_size = self.runner.block_size
        self.enable_lora = self.runner.lora_config is not None
        self.enable_prompt_adapter = (self.runner.prompt_adapter_config
                                      is not None)
        self.multi_modal_input_mapper = self.runner.multi_modal_input_mapper
        self.finished_requests_ids = finished_requests_ids
        self.decode_only = True

        # Intermediate data (data in CPU before going to GPU) for
        # the current sequence group.
        self.inter_data_list: List[
            ModelInputForGPUBuilder.InterDataForSeqGroup] = []

        # Attention metadata inputs.
        self.attn_metadata_builder = self.attn_backend.make_metadata_builder(
            weakref.proxy(self))

        # Engine/Model configurations.
        self.chunked_prefill_enabled = (
            self.scheduler_config is not None
            and self.scheduler_config.chunked_prefill_enabled)
        if self.sliding_window is not None:
            self.sliding_window_blocks = (
                self.sliding_window + self.block_size - 1) // self.block_size
            self.block_aligned_sliding_window = \
                self.sliding_window_blocks * self.block_size

    def _compute_lens(self, inter_data: InterDataForSeqGroup, seq_idx: int,
                      seq_group_metadata: SequenceGroupMetadata):
        """Compute context length, sequence length and tokens
        for the given sequence data.
        """
        seq_data = seq_group_metadata.seq_data[inter_data.seq_ids[seq_idx]]
        token_chunk_size = seq_group_metadata.token_chunk_size

        # Compute context length (the number of tokens that are
        # already computed) and sequence length (total number of tokens).

        seq_len = seq_data.get_len()
        if inter_data.is_prompt:
            context_len = seq_data.get_num_computed_tokens()
            seq_len = min(seq_len, context_len + token_chunk_size)
        elif self.runner.scheduler_config.is_multi_step or \
            self.runner.model_config.is_encoder_decoder:
            context_len = seq_len - 1
        else:
            context_len = seq_data.get_num_computed_tokens()

        # Compute tokens.
        tokens = seq_data.get_token_ids()[context_len:seq_len]

        inter_data.seq_lens[seq_idx] = seq_len
        inter_data.orig_seq_lens[seq_idx] = seq_len
        inter_data.context_lens[seq_idx] = context_len
        inter_data.input_tokens[seq_idx].extend(tokens)
        inter_data.input_positions[seq_idx].extend(range(context_len, seq_len))
        inter_data.query_lens[seq_idx] = seq_len - context_len

        if seq_data.mrope_position_delta is not None:
            if inter_data.mrope_input_positions is None:
                inter_data.mrope_input_positions = [None] * inter_data.n_seqs

            inter_data.mrope_input_positions[
                seq_idx] = MRotaryEmbedding.get_next_input_positions(
                    seq_data.mrope_position_delta,
                    context_len,
                    seq_len,
                )

    def _compute_for_prefix_cache_hit(
            self, inter_data: InterDataForSeqGroup, seq_idx: int,
            seq_group_metadata: SequenceGroupMetadata):
        """Check if hit prefix cache (i.e., some blocks are already computed).
        If hit, update input tokens and positions to only compute the
        remaining blocks.
        """
        computed_block_nums = inter_data.computed_block_nums

        # Note that prefix caching does not support sliding window.
        prefix_cache_hit = (computed_block_nums is not None
                            and len(computed_block_nums) > 0
                            and self.sliding_window is None
                            and inter_data.is_prompt)
        inter_data.prefix_cache_hit = prefix_cache_hit

        if not prefix_cache_hit:
            return

        assert computed_block_nums is not None
        # The cache hit prompt tokens in this sequence. Note that
        # this may be larger than the sequence length if chunked
        # prefill is enabled.
        prefix_cache_len = len(computed_block_nums) * self.block_size
        seq_group_metadata.seq_data[inter_data.seq_ids[
            seq_idx]].update_num_cached_tokens(prefix_cache_len)

        # The number of so far computed prompt tokens in this sequence.
        context_len = inter_data.context_lens[seq_idx]
        # The total number of prompt tokens in this sequence.
        # When chunked prefill is enabled, this is the token number of
        # computed chunks + current chunk.
        seq_len = inter_data.seq_lens[seq_idx]
        if prefix_cache_len <= context_len:
            # We already passed the cache hit region,
            # so do normal computation.
            pass
        elif context_len < prefix_cache_len < seq_len:
            # Partial hit. Compute the missing part.
            uncomputed_start = prefix_cache_len - context_len
            inter_data.input_tokens[seq_idx] = inter_data.input_tokens[
                seq_idx][uncomputed_start:]
            inter_data.input_positions[seq_idx] = inter_data.input_positions[
                seq_idx][uncomputed_start:]
            context_len = prefix_cache_len

            inter_data.context_lens[seq_idx] = context_len
            inter_data.query_lens[
                seq_idx] = inter_data.seq_lens[seq_idx] - context_len
        elif seq_len <= prefix_cache_len:
            # Full hit. Only compute the last token to avoid
            # erroneous behavior. FIXME: Ideally we should directly
            # mark all tokens as computed in the scheduler and do not
            # schedule this sequence, so this case should not happen.
            inter_data.input_tokens[seq_idx] = inter_data.input_tokens[
                seq_idx][-1:]
            inter_data.input_positions[seq_idx] = inter_data.input_positions[
                seq_idx][-1:]
            inter_data.query_lens[seq_idx] = 1
            inter_data.context_lens[seq_idx] = inter_data.seq_lens[seq_idx] - 1

    def _compute_for_sliding_window(self, inter_data: InterDataForSeqGroup,
                                    seq_idx: int,
                                    seq_group_metadata: SequenceGroupMetadata):
        """Update seq_len and curr_sliding_window_block for the given
        sequence data (only required by decoding) if sliding window is enabled.
        """
        curr_sliding_window_block = 0
        sliding_seq_len = inter_data.seq_lens[seq_idx]
        if not inter_data.is_prompt and self.sliding_window is not None:
            # TODO(sang): This is a hack to make sliding window work with
            # paged attn. We can remove it if we make paged attn kernel
            # to properly handle slinding window attn.
            curr_sliding_window_block = self.sliding_window_blocks
            # number of elements in last block
            suff_len = inter_data.seq_lens[seq_idx] % self.block_size
            sliding_seq_len = min(inter_data.seq_lens[seq_idx],
                                  self.block_aligned_sliding_window + suff_len)
            if suff_len > 0:
                curr_sliding_window_block += 1

        inter_data.curr_sliding_window_blocks[
            seq_idx] = curr_sliding_window_block
        inter_data.seq_lens[seq_idx] = sliding_seq_len

    def _compute_lora_input(self, inter_data: InterDataForSeqGroup,
                            seq_idx: int,
                            seq_group_metadata: SequenceGroupMetadata):
        """If LoRA is enabled, compute LoRA index and prompt mapping."""
        if not self.enable_lora:
            return

        lora_id = seq_group_metadata.lora_int_id
        if lora_id > 0:
            inter_data.lora_requests.add(seq_group_metadata.lora_request)
        query_len = inter_data.query_lens[seq_idx]
        inter_data.lora_index_mapping.append([lora_id] * query_len)
        inter_data.lora_prompt_mapping.append(
            [lora_id] *
            (query_len if seq_group_metadata.sampling_params
             and seq_group_metadata.sampling_params.prompt_logprobs is not None
             else 1))

    def _compute_prompt_adapter_input(
            self, inter_data: InterDataForSeqGroup,
            seq_group_metadata: SequenceGroupMetadata):
        """If prompt adapter is enabled, compute index and prompt mapping.
        """
        # Note that when is_prompt=True, we expect only one sequence
        # in the group.
        if not self.enable_prompt_adapter:
            return

        prompt_adapter_id = seq_group_metadata.prompt_adapter_id
        if prompt_adapter_id <= 0 or not inter_data.is_prompt:
            return

        # We expect only one sequence in the group when is_prompt=True.
        assert inter_data.n_seqs == 1
        query_len = inter_data.query_lens[0]
        inter_data.prompt_adapter_request = (
            seq_group_metadata.prompt_adapter_request)

        num_tokens = seq_group_metadata.prompt_adapter_num_virtual_tokens
        inter_data.prompt_adapter_index_mapping = [
            prompt_adapter_id
        ] * num_tokens + [0] * (query_len - num_tokens)
        inter_data.prompt_adapter_prompt_mapping = [prompt_adapter_id] * (
            query_len if seq_group_metadata.sampling_params
            and seq_group_metadata.sampling_params.prompt_logprobs else 1)

    def _compute_multi_modal_input(self, inter_data: InterDataForSeqGroup,
                                   seq_group_metadata: SequenceGroupMetadata):
        """If multi-modal data is given, add it to the input."""
        # NOTE: mm_data only includes the subset of multi-modal items that
        # intersect with the current prefill positions.
        positions = inter_data.input_positions[0]
        mm_data, placeholder_maps = MultiModalPlaceholderMap.from_seq_group(
            seq_group_metadata,
            range(positions[0], positions[0] + len(positions)))
        if not mm_data:
            return

        if self.runner.mm_registry.has_processor(self.runner.model_config):
            mm_kwargs = mm_data
        else:
            mm_kwargs = self.multi_modal_input_mapper(
                mm_data,
                seq_group_metadata.mm_processor_kwargs,
            )

        inter_data.multi_modal_kwargs = mm_kwargs
        inter_data.multi_modal_placeholder_maps = placeholder_maps

        # special processing for mrope position deltas.
        if self.runner.model_config.uses_mrope:
            image_grid_thw = mm_kwargs.get("image_grid_thw", None)
            video_grid_thw = mm_kwargs.get("video_grid_thw", None)
            assert image_grid_thw is not None or video_grid_thw is not None, (
                "mrope embedding type requires multi-modal input mapper "
                "returns 'image_grid_thw' or 'video_grid_thw'.")

            hf_config = self.runner.model_config.hf_config

            inter_data.mrope_input_positions = [None] * inter_data.n_seqs
            for seq_idx in range(inter_data.n_seqs):
                seq_data = seq_group_metadata.seq_data[
                    inter_data.seq_ids[seq_idx]]
                token_ids = seq_data.get_token_ids()

                mrope_input_positions, mrope_position_delta = \
                    MRotaryEmbedding.get_input_positions(
                        token_ids,
                        image_grid_thw=image_grid_thw,
                        video_grid_thw=video_grid_thw,
                        image_token_id=hf_config.image_token_id,
                        video_token_id=hf_config.video_token_id,
                        vision_start_token_id=hf_config.vision_start_token_id,
                        vision_end_token_id=hf_config.vision_end_token_id,
                        spatial_merge_size=hf_config.vision_config.
                        spatial_merge_size,
                        context_len=inter_data.context_lens[seq_idx],
                        seq_len=inter_data.seq_lens[seq_idx],
                    )

                seq_data.mrope_position_delta = mrope_position_delta
                inter_data.mrope_input_positions[
                    seq_idx] = mrope_input_positions

    def add_seq_group(self, seq_group_metadata: SequenceGroupMetadata):
        """Add a sequence group to the builder."""
        seq_ids = seq_group_metadata.seq_data.keys()
        n_seqs = len(seq_ids)
        is_prompt = seq_group_metadata.is_prompt

        if is_prompt:
            assert n_seqs == 1
            self.decode_only = False

        encoder_seq_len = 0

        if self.runner.model_config.is_encoder_decoder:
            encoder_seq_len = seq_group_metadata.encoder_seq_data.get_len()

        inter_data = self.init_cached_inter_data(
            request_id=seq_group_metadata.request_id,
            seq_ids=seq_ids,
            is_prompt=is_prompt,
            block_tables=seq_group_metadata.block_tables,
            computed_block_nums=seq_group_metadata.computed_block_nums,
            reinit=True,
            reinit_use_defaults=True,
            encoder_seq_len=encoder_seq_len)

        self.inter_data_list.append(inter_data)

        for seq_idx in range(n_seqs):
            for per_seq_fn in self.per_seq_compute_fns:
                per_seq_fn(inter_data, seq_idx, seq_group_metadata)
        for per_seq_group_fn in self.per_seq_group_compute_fns:
            per_seq_group_fn(inter_data, seq_group_metadata)

    def _use_captured_graph(self,
                            batch_size: int,
                            decode_only: bool,
                            max_decode_seq_len: int,
                            max_encoder_seq_len: int = 0) -> bool:
        return (decode_only and not self.runner.model_config.enforce_eager
                and batch_size <= _BATCH_SIZES_TO_CAPTURE[-1]
                and max_decode_seq_len <= self.runner.max_seq_len_to_capture
                and max_encoder_seq_len <= self.runner.max_seq_len_to_capture
                and batch_size <= self.runner.max_batchsize_to_capture)

    def _get_cuda_graph_pad_size(self,
                                 num_seqs: int,
                                 max_decode_seq_len: int,
                                 max_encoder_seq_len: int = 0) -> int:
        """
        Determine the number of padding sequences required for running in
        CUDA graph mode. Returns -1 if CUDA graphs cannot be used.

        In the multi-step + chunked-prefill case, only the first step
        has Prefills (if any). The rest of the steps are guaranteed to be all
        decodes. In this case, we set up the padding as if all the sequences
        are decodes so we may run all steps except the first step in CUDA graph
        mode. The padding is accounted for in the multi-step `advance_step`
        family of functions.

        Args:
            num_seqs (int): Number of sequences scheduled to run.
            max_decode_seq_len (int): Greatest of all the decode sequence
                lengths. Used only in checking the viablility of using
                CUDA graphs.
            max_encoder_seq_len (int, optional): Greatest of all the encode
                sequence lengths. Defaults to 0. Used only in checking the
                viability of using CUDA graphs.
        Returns:
            int: Returns the determined number of padding sequences. If
                CUDA graphs is not viable, returns -1.
        """
        is_mscp: bool = self.runner.scheduler_config.is_multi_step and \
                    self.runner.scheduler_config.chunked_prefill_enabled
        decode_only = self.decode_only or is_mscp
        if not decode_only:
            # Early exit so we can treat num_seqs as the batch_size below.
            return -1

        # batch_size out of this function refers to the number of input
        # tokens being scheduled. This conflation of num_seqs as batch_size
        # is valid as this is a decode-only case.
        batch_size = num_seqs
        if not self._use_captured_graph(batch_size, decode_only,
                                        max_decode_seq_len,
                                        max_encoder_seq_len):
            return -1

        graph_batch_size = _get_graph_batch_size(batch_size)
        assert graph_batch_size >= batch_size
        return graph_batch_size - batch_size

    def build(self) -> ModelInputForGPU:
        """Finalize the builder intermediate data and
        create on-device tensors.
        """
        # Combine and flatten intermediate data.
        input_tokens = []
        for inter_data in self.inter_data_list:
            for cur_input_tokens in inter_data.input_tokens:
                input_tokens.extend(cur_input_tokens)

        if not input_tokens:
            # This may happen when all prefill requests hit
            # prefix caching and there is no decode request.
            return self.model_input_cls()

        mrope_input_positions: Optional[List[List[int]]] = None
        if any(inter_data.mrope_input_positions is not None
               for inter_data in self.inter_data_list):
            mrope_input_positions = [[] for _ in range(3)]
            for idx in range(3):
                for inter_data in self.inter_data_list:
                    msections = inter_data.mrope_input_positions
                    if msections is None:
                        for _seq_input_positions in inter_data.input_positions:
                            mrope_input_positions[idx].extend(
                                _seq_input_positions)
                    else:
                        for _seq_mrope_input_positions in msections:
                            mrope_input_positions[idx].extend(
                                _seq_mrope_input_positions[idx])
            input_positions = None
        else:
            input_positions = []
            for inter_data in self.inter_data_list:
                for cur_input_positions in inter_data.input_positions:
                    input_positions.extend(cur_input_positions)

        seq_lens = []
        query_lens = []
        max_decode_seq_len = 0
        max_encoder_seq_len = 0
        for inter_data in self.inter_data_list:
            seq_lens.extend(inter_data.seq_lens)
            query_lens.extend(inter_data.query_lens)
            if not inter_data.is_prompt:
                max_decode_seq_len = max(max_decode_seq_len,
                                         max(inter_data.seq_lens))
                if self.runner.model_config.is_encoder_decoder:
                    max_encoder_seq_len = max(max_encoder_seq_len,
                                              inter_data.encoder_seq_len)

        # Mapping from request IDs to sequence IDs. Used for Jamba models
        # that manages the cache by itself.
        request_ids_to_seq_ids = {
            data.request_id: data.seq_ids
            for data in self.inter_data_list
        }

        cuda_graph_pad_size = self._get_cuda_graph_pad_size(
            num_seqs=len(seq_lens),
            max_decode_seq_len=max_decode_seq_len,
            max_encoder_seq_len=max_encoder_seq_len)

        batch_size = len(input_tokens)
        if cuda_graph_pad_size != -1:
            # If cuda graph can be used, pad tensors accordingly.
            # See `capture_model` API for more details.
            # vLLM uses cuda graph only for decoding requests.
            batch_size += cuda_graph_pad_size

        # Tokens and positions.
        if cuda_graph_pad_size:
            input_tokens.extend(itertools.repeat(0, cuda_graph_pad_size))
        assert self.runner.device is not None
        input_tokens_tensor = async_tensor_h2d(input_tokens, torch.long,
                                               self.runner.device,
                                               self.runner.pin_memory)
        if mrope_input_positions is not None:
            for idx in range(3):
                mrope_input_positions[idx].extend(
                    itertools.repeat(0, cuda_graph_pad_size))
            input_positions_tensor = async_tensor_h2d(mrope_input_positions,
                                                      torch.long,
                                                      self.runner.device,
                                                      self.runner.pin_memory)
        else:
            input_positions.extend(itertools.repeat(0, cuda_graph_pad_size))
            input_positions_tensor = async_tensor_h2d(input_positions,
                                                      torch.long,
                                                      self.runner.device,
                                                      self.runner.pin_memory)
        # Sequence and query lengths.
        if cuda_graph_pad_size:
            seq_lens.extend(itertools.repeat(1, cuda_graph_pad_size))

        # Attention metadata.
        attn_metadata = self.attn_metadata_builder.build(
            seq_lens, query_lens, cuda_graph_pad_size, batch_size)

        # LoRA data.
        lora_requests = set()
        lora_mapping = None
        if self.enable_lora:
            lora_requests = set(r for data in self.inter_data_list
                                for r in data.lora_requests)
            lora_index_mapping = flatten_2d_lists([
                flatten_2d_lists(inter_data.lora_index_mapping)
                for inter_data in self.inter_data_list
            ])
            if cuda_graph_pad_size:
                lora_index_mapping.extend(
                    itertools.repeat(0, cuda_graph_pad_size))
            lora_prompt_mapping = flatten_2d_lists([
                flatten_2d_lists(inter_data.lora_prompt_mapping)
                for inter_data in self.inter_data_list
            ])

            lora_mapping = LoRAMapping(
                **dict(index_mapping=lora_index_mapping,
                       prompt_mapping=lora_prompt_mapping,
                       is_prefill=not self.decode_only))

        # Prompt adapter data.
        prompt_adapter_requests: Set[PromptAdapterRequest] = set()
        prompt_adapter_mapping = None
        if self.enable_prompt_adapter:
            prompt_adapter_requests = set(
                data.prompt_adapter_request for data in self.inter_data_list
                if data.prompt_adapter_request is not None)
            prompt_adapter_index_mapping = flatten_2d_lists([
                inter_data.prompt_adapter_index_mapping
                for inter_data in self.inter_data_list
            ])
            if cuda_graph_pad_size:
                prompt_adapter_index_mapping.extend(
                    itertools.repeat(0, cuda_graph_pad_size))
            prompt_adapter_prompt_mapping = flatten_2d_lists([
                inter_data.prompt_adapter_prompt_mapping
                for inter_data in self.inter_data_list
            ])
            prompt_adapter_mapping = PromptAdapterMapping(
                prompt_adapter_index_mapping,
                prompt_adapter_prompt_mapping,
            )

        # Multi-modal data.
        multi_modal_kwargs_list = [
            data.multi_modal_kwargs for data in self.inter_data_list
            if data.multi_modal_kwargs is not None
        ]
        multi_modal_kwargs = MultiModalKwargs.batch(multi_modal_kwargs_list)

        return self.model_input_cls(
            input_tokens=input_tokens_tensor,
            input_positions=input_positions_tensor,
            attn_metadata=attn_metadata,
            seq_lens=seq_lens,
            query_lens=query_lens,
            lora_mapping=lora_mapping,
            lora_requests=lora_requests,
            multi_modal_kwargs=multi_modal_kwargs,
            request_ids_to_seq_ids=request_ids_to_seq_ids,
            finished_requests_ids=self.finished_requests_ids,
            prompt_adapter_mapping=prompt_adapter_mapping,
            prompt_adapter_requests=prompt_adapter_requests)


class GPUModelRunnerBase(ModelRunnerBase[TModelInputForGPU]):
    """
    Helper class for shared methods between GPU model runners.
    """
    _model_input_cls: Type[TModelInputForGPU]
    _builder_cls: Type[ModelInputForGPUBuilder]

    def __init__(
        self,
        vllm_config: VllmConfig,
        kv_cache_dtype: Optional[str] = "auto",
        is_driver_worker: bool = False,
        return_hidden_states: bool = False,
        input_registry: InputRegistry = INPUT_REGISTRY,
        mm_registry: MultiModalRegistry = MULTIMODAL_REGISTRY,
    ):

        ModelRunnerBase.__init__(self, vllm_config)
        model_config = self.model_config
        cache_config = self.cache_config

        self.is_driver_worker = is_driver_worker
        self.return_hidden_states = return_hidden_states

        self.device = self.device_config.device
        self.pin_memory = is_pin_memory_available()

        self.kv_cache_dtype = kv_cache_dtype
        self.kv_quant_params = self.load_kv_quant_params(model_config, self.cache_config.kv_quant_params_path) if self.kv_cache_dtype == "int8" else None
        self.cache_config.kv_quant_params = self.kv_quant_params
        self.sliding_window = model_config.get_sliding_window()
        self.block_size = cache_config.block_size
        self.max_seq_len_to_capture = self.model_config.max_seq_len_to_capture
        self.max_batchsize_to_capture = _get_max_graph_batch_size(
            self.scheduler_config.max_num_seqs)

        self.graph_runners: List[Dict[int, CUDAGraphRunner]] = [
            {} for _ in range(self.parallel_config.pipeline_parallel_size)
        ]
        self.graph_memory_pool: Optional[Tuple[
            int, int]] = None  # Set during graph capture.

        self.has_inner_state = model_config.has_inner_state

        # When using CUDA graph, the input block tables must be padded to
        # max_seq_len_to_capture. However, creating the block table in
        # Python can be expensive. To optimize this, we cache the block table
        # in numpy and only copy the actual input content at every iteration.
        # The shape of the cached block table will be
        # (max batch size to capture, max seq len to capture / block size).
        self.graph_block_tables = np.zeros(
            (self.max_batchsize_to_capture, self.get_max_block_per_batch()),
            dtype=np.int32)

        # Attention-free but stateful models like Mamba need a placeholder attn
        # backend, as the attention metadata is needed to manage internal state.
        # However we must bypass attention selection altogether for some models
        # used for speculative decoding to avoid a divide-by-zero in
        # model_config.get_head_size()
        num_attn_heads = self.model_config.get_num_attention_heads(
            self.parallel_config)
        needs_attn_backend = (num_attn_heads != 0
                              or self.model_config.is_attention_free)

        self.attn_backend = get_attn_backend(
            self.model_config.get_head_size(),
            self.model_config.dtype,
            self.kv_cache_dtype,
            self.block_size,
            self.model_config.is_attention_free,
        ) if needs_attn_backend else None
        if self.attn_backend:
            self.attn_state = self.attn_backend.get_state_cls()(
                weakref.proxy(self))
        else:
            self.attn_state = CommonAttentionState(weakref.proxy(self))

        # Multi-modal data support
        self.input_registry = input_registry
        self.mm_registry = mm_registry
        self.multi_modal_input_mapper = mm_registry \
            .create_input_mapper(model_config)
        self.mm_registry.init_mm_limits_per_prompt(self.model_config)

        # Lazy initialization
        self.model: nn.Module  # Set after load_model
        # Set after load_model.
        self.lora_manager: Optional[LRUCacheWorkerLoRAManager] = None
        self.prompt_adapter_manager: LRUCacheWorkerPromptAdapterManager = None

        set_cpu_offload_max_bytes(
            int(self.cache_config.cpu_offload_gb * 1024**3))

        # Used to cache python objects
        self.inter_data_cache: Dict[int, PyObjectCache] = {}

        # Using the PythonizationCache in Pipeline-Parallel clobbers the
        # SequenceGroupToSample object. In Pipeline-Parallel, we have
        # more than 1 Scheduler, resulting in a potential back-to-back
        # prepare_model_inputs() call. This clobbers the cached
        # SequenceGroupToSample objects, as we reset the cache during
        # every prepare_model_inputs() call.
        self.sampling_metadata_cache: SamplingMetadataCache = \
              SamplingMetadataCache() \
                if self.parallel_config.pipeline_parallel_size == 1 else None

    def load_kv_quant_params(self, model_config,
                             kv_quant_params_path: str) -> List[List[float]]:
        if model_config is None:
            return None
        # Remove it when all models support kv cache int8.
        architectures = model_config.hf_config.architectures
        for arch in architectures:
            if arch not in ["LlamaForCausalLM", "LLaMAForCausalLM","ChatGLMModel"]:
                raise ValueError(
                    "KV CACHE INT8 is not supported for model "
                    f"architectures {arch} for now. Supported architectures: "
                    "LlamaForCausalLM, LLaMAForCausalLM.")
        num_layers = model_config.hf_config.num_hidden_layers
        kv_quant_params = []
        if kv_quant_params_path is not None:
            k_scale: Dict[int, Dict[int, float]]
            v_scale: Dict[int, Dict[int, float]]
            k_zero_point: Dict[int, Dict[int, float]]
            v_zero_point: Dict[int, Dict[int, float]]
            with open(kv_quant_params_path) as f:
                context = {
                    "model_type": model_config.hf_text_config.model_type,
                    "num_hidden_layers": num_layers,
                }
                schema_dct = json.load(f)
                if context:
                    model_type = context.get("model_type", None)
                    model_type_schema = schema_dct["model_type"]
                    if model_type is not None:
                        assert model_type == schema_dct["model_type"], (
                            f"Model type is {model_type} but loaded "
                            f"scaling factors belonging to different "
                            f"model type {model_type_schema}!")
                k_scale = schema_dct["kv_cache"]["scaling_factor"]["k_scale"]
                v_scale = schema_dct["kv_cache"]["scaling_factor"]["v_scale"]
                k_zero_point = schema_dct["kv_cache"]["scaling_factor"]["k_zero_point"]
                v_zero_point = schema_dct["kv_cache"]["scaling_factor"]["v_zero_point"]
                if type(k_scale["0"]) == float:
                    k_scale_param = list(k_scale.values())
                    kv_quant_params.append(k_scale_param)
                    v_scale_param = list(v_scale.values())
                    kv_quant_params.append(v_scale_param)
                    k_zero_point_param = list(k_zero_point.values())
                    kv_quant_params.append(k_zero_point_param)
                    v_zero_point_param = list(v_zero_point.values())
                    kv_quant_params.append(v_zero_point_param)
                elif type(k_scale["0"]) == dict:
                    k_scale_param = []
                    for key in k_scale:
                        k_scale_param.append(list(k_scale[key].values()))
                        # for n in list(k_scale[key].values()):
                        #     k_scale_param.append(n)
                    # print("k_scale_param ", k_scale_param)
                    kv_quant_params.append(k_scale_param)
                    v_scale_param = []
                    for key in v_scale:
                        v_scale_param.append(list(v_scale[key].values()))
                        # for n in list(v_scale[key].values()):
                        #     v_scale_param.append(n)
                    kv_quant_params.append(v_scale_param)
                    k_zero_point_param = []
                    for key in k_zero_point:
                        k_zero_point_param.append(list(k_zero_point[key].values()))
                        # for n in list(k_zero_point[key].values()):
                        #     k_zero_point_param.append(n)
                    kv_quant_params.append(k_zero_point_param)
                    v_zero_point_param = []
                    for key in v_zero_point:
                        v_zero_point_param.append(list(v_zero_point[key].values()))
                        # for n in list(v_zero_point[key].values()):
                        #     v_zero_point_param.append(n)
                    kv_quant_params.append(v_zero_point_param)
                # print("kv_quant_params ", len(kv_quant_params))
        return kv_quant_params

    def load_model(self) -> None:
        logger.info("Starting to load model %s...", self.model_config.model)
        with DeviceMemoryProfiler() as m:
            self.model = get_model(vllm_config=self.vllm_config)

        self.model_memory_usage = m.consumed_memory
        logger.info("Loading model weights took %.4f GB",
                    self.model_memory_usage / float(2**30))

        if self.lora_config:
            assert supports_lora(
                self.model
            ), f"{self.model.__class__.__name__} does not support LoRA yet."

            if supports_multimodal(self.model):
                logger.warning("Regarding multimodal models, vLLM currently "
                               "only supports adding LoRA to language model.")
            # It's necessary to distinguish between the max_position_embeddings
            # of VLMs and LLMs.
            if hasattr(self.model.config, "max_position_embeddings"):
                max_pos_embeddings = self.model.config.max_position_embeddings
            else:
                max_pos_embeddings = (
                    self.model.config.text_config.max_position_embeddings)

            self.lora_manager = LRUCacheWorkerLoRAManager(
                self.scheduler_config.max_num_seqs,
                self.scheduler_config.max_num_batched_tokens,
                self.vocab_size,
                self.lora_config,
                self.device,
                self.model.embedding_modules,
                self.model.embedding_padding_modules,
                max_position_embeddings=max_pos_embeddings,
            )
            self.model = self.lora_manager.create_lora_manager(self.model)

        if self.prompt_adapter_config:
            self.prompt_adapter_manager = LRUCacheWorkerPromptAdapterManager(
                self.scheduler_config.max_num_seqs,
                self.scheduler_config.max_num_batched_tokens, self.device,
                self.prompt_adapter_config)
            self.model = (
                self.prompt_adapter_manager.create_prompt_adapter_manager(
                    self.model))

        if self.kv_cache_dtype == "fp8" and current_platform.is_rocm():
            # Currently only ROCm accepts kv-cache scaling factors
            # via quantization_param_path and this will be deprecated
            # in the future.
            if self.model_config.quantization_param_path is not None:
                if callable(getattr(self.model, "load_kv_cache_scales", None)):
                    warnings.warn(
                        "Loading kv cache scaling factor from JSON is "
                        "deprecated and will be removed. Please include "
                        "kv cache scaling factors in the model checkpoint.",
                        FutureWarning,
                        stacklevel=2)
                    self.model.load_kv_cache_scales(
                        self.model_config.quantization_param_path)
                    logger.info("Loaded KV cache scaling factors from %s",
                                self.model_config.quantization_param_path)
                else:
                    raise RuntimeError(
                        "Using FP8 KV cache and scaling factors provided but "
                        "model %s does not support loading scaling factors.",
                        self.model.__class__)
            else:
                logger.warning(
                    "Using FP8 KV cache but no scaling factors "
                    "provided. Defaulting to scaling factors of 1.0. "
                    "This may lead to less accurate results!")

<<<<<<< HEAD
        if self.kv_cache_dtype == "int8" and current_platform.is_rocm():
            # Currently only ROCm accepts kv-cache scaling factors
            # via quantization_param_path and this will be deprecated
            # in the future.
            if self.model_config.quantization_param_path is not None:
                if callable(getattr(self.model, "load_kv_cache_scales", None)):
                    warnings.warn(
                        "Loading kv cache scaling factor from JSON is "
                        "deprecated and will be removed. Please include "
                        "kv cache scaling factors in the model checkpoint.",
                        FutureWarning,
                        stacklevel=2)
                    # print("$$$$$$$$$$$$$$$$$$$$$$$$$ I am here model_runner load kv_cache scaling factor $$$$$$$$$$$$$$$$$$$$$$$$$")
                    # print("self.model_config.quantization_param_path ",self.model_config.quantization_param_path)
                    self.model.load_kv_cache_scales(
                        self.model_config.quantization_param_path)
                    logger.info("Loaded KV cache scaling factors from %s",
                                self.model_config.quantization_param_path)
                else:
                    raise RuntimeError(
                        "Using int8 KV cache and scaling factors provided but "
                        "model %s does not support loading scaling factors.",
                        self.model.__class__)
            else:
                logger.warning(
                    "Using int8 KV cache but no scaling factors "
                    "provided. Defaulting to scaling factors of 1.0. "
                    "This may lead to less accurate results!")

        if envs.VLLM_TORCH_COMPILE_LEVEL == CompilationLevel.DYNAMO_AS_IS \
            and supports_dynamo():
=======
        if self.vllm_config.compilation_config.level ==\
            CompilationLevel.DYNAMO_AS_IS and supports_dynamo():
>>>>>>> c4e46433
            from vllm.plugins import get_torch_compile_backend
            backend = get_torch_compile_backend() or "eager"
            self.model = torch.compile(
                self.model,
                fullgraph=envs.VLLM_TEST_DYNAMO_FULLGRAPH_CAPTURE,
                backend=backend)

    def save_sharded_state(
        self,
        path: str,
        pattern: Optional[str] = None,
        max_size: Optional[int] = None,
    ) -> None:
        from vllm.model_executor.model_loader.loader import ShardedStateLoader
        ShardedStateLoader.save_model(
            self.model,
            path,
            pattern=pattern,
            max_size=max_size,
        )

    def save_tensorized_model(
        self,
        tensorizer_config: TensorizerConfig,
    ) -> None:
        from vllm.model_executor.model_loader.loader import TensorizerLoader
        TensorizerLoader.save_model(
            self.model,
            tensorizer_config=tensorizer_config,
        )

    def get_max_block_per_batch(self) -> int:
        block_size = self.block_size
        return (self.max_seq_len_to_capture + block_size - 1) // block_size

    def _prepare_model_input_tensors(
        self,
        seq_group_metadata_list: List[SequenceGroupMetadata],
        finished_requests_ids: Optional[List[str]] = None
    ) -> TModelInputForGPU:
        """Helper method to prepare the model input based on a given sequence
        group. Prepares metadata needed for the base model forward pass but not
        metadata for possible additional steps, e.g., sampling.

        The API assumes seq_group_metadata_list is sorted by prefill -> decode.

        The result tensors and data structure also batches input in prefill
        -> decode order. For example,

        - input_tokens[:num_prefill_tokens] contains prefill tokens.
        - input_tokens[num_prefill_tokens:] contains decode tokens.

        If cuda graph is required, this API automatically pads inputs.
        """
        builder = self._builder_cls(weakref.proxy(self), finished_requests_ids)
        for seq_group_metadata in seq_group_metadata_list:
            builder.add_seq_group(seq_group_metadata)

        builder.reset_cached_inter_data()

        return builder.build()  # type: ignore

    @torch.inference_mode()
    def profile_run(self) -> None:
        # Enable top-k sampling to reflect the accurate memory usage.
        sampling_params = SamplingParams(top_p=0.99, top_k=self.vocab_size - 1)
        max_num_batched_tokens = self.scheduler_config.max_num_batched_tokens
        max_num_seqs = self.scheduler_config.max_num_seqs
        # This represents the maximum number of different requests
        # that will have unique loras, an therefore the max amount of memory
        # consumption create dummy lora request copies from the lora request
        # passed in, which contains a lora from the lora warmup path.
        dummy_lora_requests: List[LoRARequest] = []
        dummy_lora_requests_per_seq: List[LoRARequest] = []
        if self.lora_config:
            assert self.lora_manager is not None
            with self.lora_manager.dummy_lora_cache():
                for idx in range(self.lora_config.max_loras):
                    lora_id = idx + 1
                    dummy_lora_request = LoRARequest(
                        lora_name=f"warmup_{lora_id}",
                        lora_int_id=lora_id,
                        lora_path="/not/a/real/path",
                    )
                    self.lora_manager.add_dummy_lora(dummy_lora_request,
                                                     rank=LORA_WARMUP_RANK)
                    dummy_lora_requests.append(dummy_lora_request)
                dummy_lora_requests_per_seq = [
                    dummy_lora_requests[idx % len(dummy_lora_requests)]
                    for idx in range(max_num_seqs)
                ]

        # Profile memory usage with max_num_sequences sequences and the total
        # number of tokens equal to max_num_batched_tokens.
        seqs: List[SequenceGroupMetadata] = []
        # Additional GPU memory may be needed for multi-modal encoding, which
        # needs to be accounted for when calculating the GPU blocks for
        # vLLM blocker manager.
        # To exercise the worst scenario for GPU memory consumption,
        # the number of seqs (batch_size) is chosen to maximize the number
        # of images processed.

        max_mm_tokens = self.mm_registry.get_max_multimodal_tokens(
            self.model_config)
        if max_mm_tokens > 0:
            max_num_seqs_orig = max_num_seqs
            max_num_seqs = min(max_num_seqs,
                               max_num_batched_tokens // max_mm_tokens)
            if max_num_seqs < 1:
                expr = (f"min({max_num_seqs_orig}, "
                        f"{max_num_batched_tokens} // {max_mm_tokens})")
                logger.warning(
                    "Computed max_num_seqs (%s) to be less than 1. "
                    "Setting it to the minimum value of 1.", expr)
                max_num_seqs = 1

        batch_size = 0
        for group_id in range(max_num_seqs):
            seq_len = (max_num_batched_tokens // max_num_seqs +
                       (group_id < max_num_batched_tokens % max_num_seqs))
            batch_size += seq_len

            dummy_data = self.input_registry \
                .dummy_data_for_profiling(self.model_config,
                                          seq_len,
                                          self.mm_registry)

            seq = SequenceGroupMetadata(
                request_id=str(group_id),
                is_prompt=True,
                seq_data={group_id: dummy_data.seq_data},
                sampling_params=sampling_params,
                block_tables=None,
                lora_request=dummy_lora_requests_per_seq[group_id]
                if dummy_lora_requests_per_seq else None,
                multi_modal_data=dummy_data.multi_modal_data,
                multi_modal_placeholders=dummy_data.multi_modal_placeholders,
            )
            seqs.append(seq)

        # Run the model with the dummy inputs.
        num_layers = self.model_config.get_num_layers(self.parallel_config)
        # use an empty tensor instead of `None`` to force Dynamo to pass
        # it by reference, rather by specializing on the value ``None``.
        # the `dtype` argument does not matter, and we use `float32` as
        # a placeholder (it has wide hardware support).
        # it is important to create tensors inside the loop, rather than
        # multiplying the list, to avoid Dynamo from treating them as
        # tensor aliasing.
        kv_caches = [
            torch.tensor([], dtype=torch.float32, device=self.device)
            for _ in range(num_layers)
        ]
        finished_requests_ids = [seq.request_id for seq in seqs]
        model_input = self.prepare_model_input(
            seqs, finished_requests_ids=finished_requests_ids)
        intermediate_tensors = None
        if not get_pp_group().is_first_rank:
            intermediate_tensors = self.model.make_empty_intermediate_tensors(
                batch_size=batch_size,
                dtype=self.model_config.dtype,
                device=self.device)

        graph_batch_size = self.max_batchsize_to_capture
        batch_size_capture_list = [
            bs for bs in _BATCH_SIZES_TO_CAPTURE if bs <= graph_batch_size
        ]
        if self.model_config.enforce_eager:
            batch_size_capture_list = []
        with set_compile_context(batch_size_capture_list):
            self.execute_model(model_input, kv_caches, intermediate_tensors)
        torch.cuda.synchronize()
        return

    def remove_all_loras(self):
        if not self.lora_manager:
            raise RuntimeError("LoRA is not enabled.")
        self.lora_manager.remove_all_adapters()

    def set_active_loras(self, lora_requests: Set[LoRARequest],
                         lora_mapping: LoRAMapping) -> None:
        if not self.lora_manager:
            raise RuntimeError("LoRA is not enabled.")
        self.lora_manager.set_active_adapters(lora_requests, lora_mapping)

    def add_lora(self, lora_request: LoRARequest) -> bool:
        if not self.lora_manager:
            raise RuntimeError("LoRA is not enabled.")
        return self.lora_manager.add_adapter(lora_request)

    def remove_lora(self, lora_id: int) -> bool:
        if not self.lora_manager:
            raise RuntimeError("LoRA is not enabled.")
        return self.lora_manager.remove_adapter(lora_id)

    def pin_lora(self, lora_id: int) -> bool:
        if not self.lora_manager:
            raise RuntimeError("LoRA is not enabled.")
        return self.lora_manager.pin_adapter(lora_id)

    def list_loras(self) -> Set[int]:
        if not self.lora_manager:
            raise RuntimeError("LoRA is not enabled.")
        return self.lora_manager.list_adapters()

    def remove_all_prompt_adapters(self):
        if not self.prompt_adapter_manager:
            raise RuntimeError("PromptAdapter is not enabled.")
        self.prompt_adapter_manager.remove_all_adapters()

    def set_active_prompt_adapters(
            self, prompt_adapter_requests: Set[PromptAdapterRequest],
            prompt_adapter_mapping: PromptAdapterMapping) -> None:
        if not self.prompt_adapter_manager:
            raise RuntimeError("PromptAdapter is not enabled.")
        self.prompt_adapter_manager.set_active_adapters(
            prompt_adapter_requests, prompt_adapter_mapping)

    def add_prompt_adapter(
            self, prompt_adapter_request: PromptAdapterRequest) -> bool:
        if not self.prompt_adapter_manager:
            raise RuntimeError("PromptAdapter is not enabled.")
        return self.prompt_adapter_manager.add_adapter(prompt_adapter_request)

    def remove_prompt_adapter(self, prompt_adapter_id: int) -> bool:
        if not self.prompt_adapter_manager:
            raise RuntimeError("PromptAdapter is not enabled.")
        return self.prompt_adapter_manager.remove_adapter(prompt_adapter_id)

    def pin_prompt_adapter(self, prompt_adapter_id: int) -> bool:
        if not self.prompt_adapter_manager:
            raise RuntimeError("PromptAdapter is not enabled.")
        return self.prompt_adapter_manager.pin_adapter(prompt_adapter_id)

    def list_prompt_adapters(self) -> Set[int]:
        if not self.prompt_adapter_manager:
            raise RuntimeError("PromptAdapter is not enabled.")
        return self.prompt_adapter_manager.list_adapters()

    @torch.inference_mode()
    def capture_model(self, kv_caches: List[List[torch.Tensor]]) -> None:
        """Cuda graph capture a model.

        Note that CUDA graph's performance gain is negligible if number
        of batched tokens are larger than 200. And since CUDA graph
        requires fixed sized tensors, supporting large/variable batch
        size requires high GPU memory overhead. Thus, vLLM only captures
        decoding requests. Mixed batch (chunked prefill + decoding) or
        prefill requests are not captured.

        Since it is used for decoding-only, it assumes there's only 1 token
        per sequence in the batch.
        """
        assert not self.model_config.enforce_eager
        logger.info("Capturing cudagraphs for decoding. This may lead to "
                    "unexpected consequences if the model is not static. To "
                    "run the model in eager mode, set 'enforce_eager=True' or "
                    "use '--enforce-eager' in the CLI.")
        logger.info("If out-of-memory error occurs during cudagraph capture,"
                    " consider decreasing `gpu_memory_utilization` or "
                    "switching to eager mode. You can also reduce the "
                    "`max_num_seqs` as needed to decrease memory usage.")
        start_time = time.perf_counter()
        start_free_gpu_memory = torch.cuda.mem_get_info()[0]

        # Prepare dummy inputs. These will be reused for all batch sizes.
        max_batch_size = self.max_batchsize_to_capture
        input_tokens = torch.zeros(max_batch_size, dtype=torch.long).cuda()
        input_positions = torch.zeros(max_batch_size, dtype=torch.long).cuda()
        if self.model_config.uses_mrope:
            input_positions = torch.tile(input_positions, (3, 1))
        # Prepare dummy previous_hidden_states only if needed by the model.
        # This is used by draft models such as EAGLE.
        previous_hidden_states = None
        if "previous_hidden_states" in inspect.signature(
                self.model.forward).parameters:
            previous_hidden_states = torch.empty(
                [max_batch_size,
                 self.model_config.get_hidden_size()],
                dtype=self.model_config.dtype,
                device=self.device)

        intermediate_inputs = None
        if not get_pp_group().is_first_rank:
            intermediate_inputs = self.model.make_empty_intermediate_tensors(
                batch_size=max_batch_size,
                dtype=self.model_config.dtype,
                device=self.device)

        graph_batch_size = self.max_batchsize_to_capture
        batch_size_capture_list = [
            bs for bs in _BATCH_SIZES_TO_CAPTURE if bs <= graph_batch_size
        ]

        with self.attn_state.graph_capture(
                max_batch_size), graph_capture() as graph_capture_context:
            # NOTE: Capturing the largest batch size first may help reduce the
            # memory usage of CUDA graph.
            for virtual_engine in range(
                    self.parallel_config.pipeline_parallel_size):
                for batch_size in reversed(batch_size_capture_list):
                    attn_metadata = (
                        self.attn_state.graph_capture_get_metadata_for_batch(
                            batch_size,
                            is_encoder_decoder_model=self.model_config.
                            is_encoder_decoder))

                    if self.lora_config:
                        lora_mapping = LoRAMapping(
                            **dict(index_mapping=[0] * batch_size,
                                   prompt_mapping=[0] * batch_size,
                                   is_prefill=False))
                        self.set_active_loras(set(), lora_mapping)

                    if self.prompt_adapter_config:
                        prompt_adapter_mapping = PromptAdapterMapping(
                            [-1] * batch_size,
                            [-1] * batch_size,
                        )
                        self.set_active_prompt_adapters(
                            set(), prompt_adapter_mapping)
                    graph_runner = CUDAGraphRunner(
                        self.model, self.attn_backend.get_name(),
                        self.attn_state.graph_clone(batch_size),
                        self.model_config.is_encoder_decoder)

                    capture_inputs = {
                        "input_ids":
                        input_tokens[:batch_size],
                        "positions":
                        input_positions[..., :batch_size],
                        "intermediate_inputs":
                        intermediate_inputs[:batch_size]
                        if intermediate_inputs is not None else None,
                        "kv_caches":
                        kv_caches[virtual_engine],
                        "attn_metadata":
                        attn_metadata,
                        "memory_pool":
                        self.graph_memory_pool,
                        "stream":
                        graph_capture_context.stream
                    }
                    if previous_hidden_states is not None:
                        capture_inputs[
                            "previous_hidden_states"] = previous_hidden_states[:
                                                                               batch_size]

                    if self.has_inner_state:
                        # Only used by Mamba-based models CUDA graph atm (Jamba)
                        capture_inputs.update({
                            "seqlen_agnostic_capture_inputs":
                            self.model.get_seqlen_agnostic_capture_inputs(
                                batch_size)
                        })
                    if self.model_config.is_encoder_decoder:
                        # add the additional inputs to capture for
                        # encoder-decoder models.
                        self._update_inputs_to_capture_for_enc_dec_model(
                            capture_inputs)

                    with set_forward_context(attn_metadata):
                        graph_runner.capture(**capture_inputs)
                    self.graph_memory_pool = graph_runner.graph.pool()
                    self.graph_runners[virtual_engine][batch_size] = (
                        graph_runner)

        end_time = time.perf_counter()
        end_free_gpu_memory = torch.cuda.mem_get_info()[0]
        elapsed_time = end_time - start_time
        cuda_graph_size = start_free_gpu_memory - end_free_gpu_memory
        # This usually takes < 10 seconds.
        logger.info("Graph capturing finished in %.0f secs, took %.2f GiB",
                    elapsed_time, cuda_graph_size / GiB_bytes)

    def _update_inputs_to_capture_for_enc_dec_model(self,
                                                    capture_inputs: Dict[str,
                                                                         Any]):
        """
        Updates the set of input tensors needed for CUDA graph capture in an
        encoder-decoder model.

        This method modifies the provided `capture_inputs` dictionary by
        adding tensors specific to encoder-decoder specific models that
        need to be captured for CUDA Graph replay.
        """
        # During the decode phase encoder_input_ids and encoder_positions are
        # unset. Do the same thing for graph capture.
        capture_inputs["encoder_input_ids"] = torch.tensor(
            [], dtype=torch.long).cuda()
        capture_inputs["encoder_positions"] = torch.tensor(
            [], dtype=torch.long).cuda()

    @property
    def vocab_size(self) -> int:
        return self.model_config.get_vocab_size()


class ModelRunner(GPUModelRunnerBase[ModelInputForGPUWithSamplingMetadata]):
    """
    GPU model runner with sampling step.
    """
    _model_input_cls: Type[ModelInputForGPUWithSamplingMetadata] = (
        ModelInputForGPUWithSamplingMetadata)
    _builder_cls: Type[ModelInputForGPUBuilder] = ModelInputForGPUBuilder

    def make_model_input_from_broadcasted_tensor_dict(
        self,
        tensor_dict: Dict[str, Any],
    ) -> ModelInputForGPUWithSamplingMetadata:
        model_input = \
            ModelInputForGPUWithSamplingMetadata.from_broadcasted_tensor_dict(
                tensor_dict,
                attn_backend=self.attn_backend,
            )
        return model_input

    def prepare_model_input(
        self,
        seq_group_metadata_list: List[SequenceGroupMetadata],
        virtual_engine: int = 0,
        finished_requests_ids: Optional[List[str]] = None,
    ) -> ModelInputForGPUWithSamplingMetadata:
        """Prepare the model input based on a given sequence group, including
        metadata for the sampling step.

        The API assumes seq_group_metadata_list is sorted by prefill -> decode.

        The result tensors and data structure also batches input in prefill
        -> decode order. For example,

        - input_tokens[:num_prefill_tokens] contains prefill tokens.
        - input_tokens[num_prefill_tokens:] contains decode tokens.

        If cuda graph is required, this API automatically pads inputs.
        """
        model_input = self._prepare_model_input_tensors(
            seq_group_metadata_list, finished_requests_ids)
        if get_pp_group().is_last_rank:
            # Sampling metadata is only required for the final pp group
            generators = self.get_generators(finished_requests_ids)
            sampling_metadata = SamplingMetadata.prepare(
                seq_group_metadata_list, model_input.seq_lens,
                model_input.query_lens, self.device, self.pin_memory,
                generators, self.sampling_metadata_cache)
        else:
            sampling_metadata = None
        is_prompt = (seq_group_metadata_list[0].is_prompt
                     if seq_group_metadata_list else None)
        return dataclasses.replace(model_input,
                                   sampling_metadata=sampling_metadata,
                                   is_prompt=is_prompt,
                                   virtual_engine=virtual_engine)

    @torch.inference_mode()
    @dump_input_when_exception(exclude_args=[0], exclude_kwargs=["self"])
    def execute_model(
        self,
        model_input: ModelInputForGPUWithSamplingMetadata,
        kv_caches: List[torch.Tensor],
        intermediate_tensors: Optional[IntermediateTensors] = None,
        num_steps: int = 1,
    ) -> Optional[Union[List[SamplerOutput], IntermediateTensors]]:
        if num_steps > 1:
            raise ValueError("num_steps > 1 is not supported in ModelRunner")

        if self.lora_config:
            assert model_input.lora_requests is not None
            assert model_input.lora_mapping is not None
            self.set_active_loras(model_input.lora_requests,
                                  model_input.lora_mapping)

        if self.prompt_adapter_config:
            assert model_input.prompt_adapter_requests is not None
            assert model_input.prompt_adapter_mapping is not None
            self.set_active_prompt_adapters(
                model_input.prompt_adapter_requests,
                model_input.prompt_adapter_mapping)

        self.attn_state.begin_forward(model_input)

        # Currently cuda graph is only supported by the decode phase.
        assert model_input.attn_metadata is not None
        prefill_meta = model_input.attn_metadata.prefill_metadata
        decode_meta = model_input.attn_metadata.decode_metadata
        # TODO(andoorve): We can remove this once all
        # virtual engines share the same kv cache.
        virtual_engine = model_input.virtual_engine
        if prefill_meta is None and decode_meta.use_cuda_graph:
            assert model_input.input_tokens is not None
            graph_batch_size = model_input.input_tokens.shape[0]
            model_executable = self.graph_runners[virtual_engine][
                graph_batch_size]
        else:
            model_executable = self.model

        multi_modal_kwargs = model_input.multi_modal_kwargs or {}
        seqlen_agnostic_kwargs = {
            "finished_requests_ids": model_input.finished_requests_ids,
            "request_ids_to_seq_ids": model_input.request_ids_to_seq_ids,
        } if self.has_inner_state else {}
        if (self.observability_config is not None
                and self.observability_config.collect_model_forward_time):
            model_forward_start = torch.cuda.Event(enable_timing=True)
            model_forward_end = torch.cuda.Event(enable_timing=True)
            model_forward_start.record()

        with set_forward_context(model_input.attn_metadata):
            hidden_or_intermediate_states = model_executable(
                input_ids=model_input.input_tokens,
                positions=model_input.input_positions,
                kv_caches=kv_caches,
                attn_metadata=model_input.attn_metadata,
                intermediate_tensors=intermediate_tensors,
                **MultiModalKwargs.as_kwargs(multi_modal_kwargs,
                                             device=self.device),
                **seqlen_agnostic_kwargs)

        if (self.observability_config is not None
                and self.observability_config.collect_model_forward_time):
            model_forward_end.record()

        # Compute the logits in the last pipeline stage.
        if not get_pp_group().is_last_rank:
            if (self.is_driver_worker
                    and hidden_or_intermediate_states is not None
                    and isinstance(hidden_or_intermediate_states,
                                   IntermediateTensors)
                    and self.observability_config is not None
                    and self.observability_config.collect_model_forward_time):
                model_forward_end.synchronize()
                model_forward_time = model_forward_start.elapsed_time(
                    model_forward_end)
                orig_model_forward_time = 0.0
                if intermediate_tensors is not None:
                    orig_model_forward_time = intermediate_tensors.tensors.get(
                        "model_forward_time", torch.tensor(0.0)).item()
                hidden_or_intermediate_states.tensors["model_forward_time"] = (
                    torch.tensor(model_forward_time + orig_model_forward_time))
            return hidden_or_intermediate_states

        logits = self.model.compute_logits(hidden_or_intermediate_states,
                                           model_input.sampling_metadata)

        if not self.is_driver_worker:
            return []

        if model_input.async_callback is not None:
            model_input.async_callback()

        # Sample the next token.
        output: SamplerOutput = self.model.sample(
            logits=logits,
            sampling_metadata=model_input.sampling_metadata,
        )
        if (self.observability_config is not None
                and self.observability_config.collect_model_forward_time
                and output is not None):
            model_forward_end.synchronize()
            model_forward_time = model_forward_start.elapsed_time(
                model_forward_end)
            orig_model_forward_time = 0.0
            if intermediate_tensors is not None:
                orig_model_forward_time = intermediate_tensors.tensors.get(
                    "model_forward_time", torch.tensor(0.0)).item()
            # If there are multiple workers, we are still tracking the latency
            # from the start time of the driver worker to the end time of the
            # driver worker. The model forward time will then end up covering
            # the communication time as well.
            output.model_forward_time = (orig_model_forward_time +
                                         model_forward_time)

        if self.return_hidden_states:
            # we only need to pass hidden states of most recent token
            assert model_input.sampling_metadata is not None
            indices = model_input.sampling_metadata.selected_token_indices
            if model_input.is_prompt:
                hidden_states = hidden_or_intermediate_states.index_select(
                    0, indices)
                output.prefill_hidden_states = hidden_or_intermediate_states
            elif decode_meta.use_cuda_graph:
                hidden_states = hidden_or_intermediate_states[:len(indices)]
            else:
                hidden_states = hidden_or_intermediate_states

            output.hidden_states = hidden_states

        return [output]


# NOTE: this is nn.Module so the profiler can properly capture/group
#  kernels calls made within the graph
class CUDAGraphRunner(nn.Module):

    def __init__(self, model: nn.Module, backend_name: str,
                 attn_state: AttentionState, is_encoder_decoder_model: bool):
        super().__init__()
        self.model = model
        self.backend_name = backend_name
        self.attn_state = attn_state

        self.input_buffers: Dict[str, torch.Tensor] = {}
        self.output_buffers: Dict[str, torch.Tensor] = {}

        self._graph: Optional[torch.cuda.CUDAGraph] = None
        self._is_encoder_decoder_model = is_encoder_decoder_model

    @property
    def graph(self):
        assert self._graph is not None
        return self._graph

    def capture(
        self,
        input_ids: torch.Tensor,
        positions: torch.Tensor,
        intermediate_inputs: Optional[IntermediateTensors],
        kv_caches: List[torch.Tensor],
        attn_metadata: AttentionMetadata,
        memory_pool: Optional[Tuple[int, int]],
        stream: torch.cuda.Stream,
        **kwargs,
    ):
        assert self._graph is None
        # Run the model a few times without capturing the graph.
        # This is to make sure that the captured graph does not include the
        # kernel launches for initial benchmarking (e.g., Triton autotune).
        # Note one iteration is not enough for torch.jit.script
        for _ in range(_NUM_WARMUP_ITERS):
            self.model(
                input_ids=input_ids,
                positions=positions,
                kv_caches=kv_caches,
                attn_metadata=attn_metadata,
                intermediate_tensors=intermediate_inputs,
                **kwargs,
            )
        # Wait for the warm up operations to finish before proceeding with
        # Graph Capture.
        torch.cuda.synchronize()
        # Capture the graph.
        self._graph = torch.cuda.CUDAGraph()
        with torch.cuda.graph(self._graph, pool=memory_pool, stream=stream):
            output_hidden_or_intermediate_states = self.model(
                input_ids=input_ids,
                positions=positions,
                kv_caches=kv_caches,
                attn_metadata=attn_metadata,
                intermediate_tensors=intermediate_inputs,
                **kwargs,
            )

            if isinstance(output_hidden_or_intermediate_states, torch.Tensor):
                hidden_or_intermediate_states = weak_ref_tensor(
                    output_hidden_or_intermediate_states)
            elif isinstance(output_hidden_or_intermediate_states,
                            IntermediateTensors):
                hidden_or_intermediate_states = IntermediateTensors(
                    tensors={
                        key: weak_ref_tensor(value)
                        for key, value in
                        output_hidden_or_intermediate_states.tensors.items()
                    })

            del output_hidden_or_intermediate_states
            # make sure `output_hidden_or_intermediate_states` is deleted
            # in the graph's memory pool
            gc.collect()
        torch.cuda.synchronize()

        # Save the input and output buffers.
        self.input_buffers = {
            "input_ids":
            input_ids,
            "positions":
            positions,
            "kv_caches":
            kv_caches,
            **self.attn_state.get_graph_input_buffers(
                attn_metadata, self._is_encoder_decoder_model),
            **kwargs,
        }
        if intermediate_inputs is not None:
            self.input_buffers.update(intermediate_inputs.tensors)
        if get_pp_group().is_last_rank:
            self.output_buffers = {
                "hidden_states": hidden_or_intermediate_states
            }
        else:
            self.output_buffers = hidden_or_intermediate_states

    def forward(
        self,
        input_ids: torch.Tensor,
        positions: torch.Tensor,
        kv_caches: List[torch.Tensor],
        attn_metadata: AttentionMetadata,
        intermediate_tensors: Optional[IntermediateTensors],
        **kwargs,
    ) -> torch.Tensor:
        # KV caches are fixed tensors, so we don't need to copy them.
        del kv_caches

        # Copy the input tensors to the input buffers.
        self.input_buffers["input_ids"].copy_(input_ids, non_blocking=True)
        self.input_buffers["positions"].copy_(positions, non_blocking=True)

        if self.backend_name != "NO_ATTENTION":
            self.input_buffers["slot_mapping"].copy_(
                attn_metadata.slot_mapping, non_blocking=True)

        self.attn_state.prepare_graph_input_buffers(
            self.input_buffers, attn_metadata, self._is_encoder_decoder_model)

        if "seqlen_agnostic_capture_inputs" in self.input_buffers:
            self.model.copy_inputs_before_cuda_graphs(self.input_buffers,
                                                      **kwargs)

        if "previous_hidden_states" in self.input_buffers:
            self.input_buffers["previous_hidden_states"].copy_(
                kwargs["previous_hidden_states"], non_blocking=True)

        if intermediate_tensors is not None:
            for key in intermediate_tensors.tensors:
                if key != "model_execute_time" and key != "model_forward_time":
                    self.input_buffers[key].copy_(intermediate_tensors[key],
                                                  non_blocking=True)
        if self._is_encoder_decoder_model:
            self.input_buffers["encoder_input_ids"].copy_(
                kwargs['encoder_input_ids'], non_blocking=True)
            self.input_buffers["encoder_positions"].copy_(
                kwargs['encoder_positions'], non_blocking=True)

        # Run the graph.
        self.graph.replay()
        # Return the output tensor.
        if get_pp_group().is_last_rank:
            return self.output_buffers["hidden_states"]

        return self.output_buffers


def _get_graph_batch_size(batch_size: int) -> int:
    """Returns the padded batch size given actual batch size.

    Batch sizes are 1, 2, 4, _BATCH_SIZE_ALIGNMENT,
    2*_BATCH_SIZE_ALIGNMENT, 3*_BATCH_SIZE_ALIGNMENT...
    """
    if batch_size <= 2:
        return batch_size
    elif batch_size <= 4:
        return 4
    else:
        return ((batch_size + _BATCH_SIZE_ALIGNMENT - 1) //
                _BATCH_SIZE_ALIGNMENT * _BATCH_SIZE_ALIGNMENT)


def _get_max_graph_batch_size(max_num_seqs: int) -> int:
    """
    max_num_seqs: Maximum number of sequences in a batch.
    _BATCH_SIZES_TO_CAPTURE: all the sizes that we want to capture.

    pad the max_num_seqs if necessary by calling _get_graph_batch_size,
    which will deal with some edge cases like 1, 2, 4.

    if the padded size is in _BATCH_SIZES_TO_CAPTURE, return the padded size.
    if not, it means the padded size is larger than the largest size in
    _BATCH_SIZES_TO_CAPTURE, return the largest size in _BATCH_SIZES_TO_CAPTURE.
    """
    padded_size = _get_graph_batch_size(max_num_seqs)
    if padded_size in _BATCH_SIZES_TO_CAPTURE:
        return padded_size
    assert padded_size > _BATCH_SIZES_TO_CAPTURE[-1]
    return _BATCH_SIZES_TO_CAPTURE[-1]<|MERGE_RESOLUTION|>--- conflicted
+++ resolved
@@ -1219,7 +1219,6 @@
                     "provided. Defaulting to scaling factors of 1.0. "
                     "This may lead to less accurate results!")
 
-<<<<<<< HEAD
         if self.kv_cache_dtype == "int8" and current_platform.is_rocm():
             # Currently only ROCm accepts kv-cache scaling factors
             # via quantization_param_path and this will be deprecated
@@ -1232,8 +1231,6 @@
                         "kv cache scaling factors in the model checkpoint.",
                         FutureWarning,
                         stacklevel=2)
-                    # print("$$$$$$$$$$$$$$$$$$$$$$$$$ I am here model_runner load kv_cache scaling factor $$$$$$$$$$$$$$$$$$$$$$$$$")
-                    # print("self.model_config.quantization_param_path ",self.model_config.quantization_param_path)
                     self.model.load_kv_cache_scales(
                         self.model_config.quantization_param_path)
                     logger.info("Loaded KV cache scaling factors from %s",
@@ -1249,12 +1246,9 @@
                     "provided. Defaulting to scaling factors of 1.0. "
                     "This may lead to less accurate results!")
 
-        if envs.VLLM_TORCH_COMPILE_LEVEL == CompilationLevel.DYNAMO_AS_IS \
-            and supports_dynamo():
-=======
+
         if self.vllm_config.compilation_config.level ==\
             CompilationLevel.DYNAMO_AS_IS and supports_dynamo():
->>>>>>> c4e46433
             from vllm.plugins import get_torch_compile_backend
             backend = get_torch_compile_backend() or "eager"
             self.model = torch.compile(
